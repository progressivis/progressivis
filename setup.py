"""
Setup file for progressivis.
"""
import sys
import os
import os.path
import versioneer
from setuptools import setup, Command
from setuptools.extension import Extension

CONDA_PREFIX = os.getenv('CONDA_PREFIX')
MYBINDER = os.getenv('USER') == 'jovyan'
WITH_CXX = not MYBINDER


PACKAGES = ['progressivis',
            'progressivis.utils',
            'progressivis.core',
            'progressivis.storage',
            'progressivis.io',
            'progressivis.stats',
            'progressivis.datasets',
            'progressivis.vis',
            'progressivis.cluster',
            'progressivis.server',
            'progressivis.table']


def _cythonize(exts):
    from Cython.Build import cythonize
    return cythonize(exts)


def _np_get_include():
    import numpy as np
    return np.get_include()


class RunBench(Command):
    """Runs all ProgressiVis benchmarks"""

    description = "run all benchmarks"
    user_options = []  # distutils complains if this is not here.

    def __init__(self, *args):
        self.args = args[0]  # so we can pass it to other classes
        Command.__init__(self, *args)

    def initialize_options(self):
        "distutils wants this"
        pass

    def finalize_options(self):
        "distutils wants this"
        pass

    def run(self):
        "Run the benchark"
        for root, _, files in os.walk("benchmarks"):
            for fname in files:
                if fname.startswith("bench_") and fname.endswith(".py"):
                    pathname = os.path.join(root, fname)
                    self._run_it(pathname)

    def _run_it(self, pathname):
        if self.verbose:  # verbose is provided "automagically"
            print('Should be running bench "{0}"'.format(pathname))
        # TODO run the command with the right arguments


EXTENSIONS = [
    Extension(
        "progressivis.utils.fast",
        ["progressivis/utils/fast.pyx"],
        include_dirs=[_np_get_include()],
        extra_compile_args=['-Wfatal-errors'],
    )]

EXT_PYBIND11 = [
    Extension(
        'progressivis.stats.cxx_max',
        ['progressivis/stats/cxx_max.cpp'],
        include_dirs=[
            'include',
            _np_get_include(),
            os.path.join(sys.prefix, 'include'),
            os.path.join(CONDA_PREFIX, 'include'),
            os.path.join(sys.prefix, 'Library', 'include')
        ],
<<<<<<< HEAD
=======
        # extra_compile_args=['-std=c++17'],
>>>>>>> 438ec6aa
        extra_compile_args=['-std=c++17', '-Wall', '-O0', '-g'],
        extra_link_args=["-lroaring"],
        language='c++'
    ),
] if CONDA_PREFIX else []  # avoids conda dependency ...


def read(fname):
    "Read the content of fname as string"
    with open(os.path.join(os.path.dirname(__file__), fname)) as infile:
        return infile.read()


setup(
    name="progressivis",
    version=versioneer.get_version(),
    author="Jean-Daniel Fekete",
    author_email="Jean-Daniel.Fekete@inria.fr",
    url="https://github.com/jdfekete/progressivis",
    description="A Progressive Steerable Analytics Toolkit",
    license="BSD",
    keywords="Progressive analytics visualization",
    packages=PACKAGES,
    long_description=read('README.md'),
    classifiers=["Development Status :: 2 - PRe-Alpha",
                 "Topic :: Scientific/Engineering :: Visualization",
                 "Topic :: Scientific/Engineering :: Information Analysis",
                 "License :: OSI Approved :: BSD License"],
    platforms='any',
    # Project uses reStructuredText, so ensure that the docutils get
    # installed or upgraded on the target machine
    # install_requires=required,
    install_requires=[] if CONDA_PREFIX else [
        "Pillow>=4.2.0",
        "cython",
        'pybind11>=2.0.1',
        "numpy>=1.21.4",
        "scipy>=0.18.1",
        "numexpr>=2.6.1",
        "tables>=3.3.0",
<<<<<<< HEAD
        "pandas>=1.2.5",
        "scikit-learn>=1.0.0",
=======
        "pandas>=1.0.0",
        "scikit-learn>=0.18.1",
        "pyyaml>=5.4.1",
>>>>>>> 438ec6aa
        "tdigest>=0.4.1.0",
        "numcodecs>=0.5.5",
        "datashape>=0.5.2",
        "pyroaring==0.2.9",
        "msgpack-python>=0.4.8",
        "python-dateutil>=2.6.1",  # botocore wants < 2.7.0,>=2.1
        "boto",
        "s3fs",
<<<<<<< HEAD
=======
        "pyyaml",
>>>>>>> 438ec6aa
        "requests",
        "fast-histogram",
        "rangehttpserver",
        "aiohttp",
        "aiohttp_jinja2",
        "python_socketio", "click"],
    # "pptable",
<<<<<<< HEAD
    setup_requires=['cython', 'numpy', 'pybind11', 'nose>=1.3.7', 'coverage', 'mypy'] if WITH_CXX else [],
=======
    setup_requires=['cython', 'numpy', 'pybind11', 'nose>=1.3.7', 'coverage'
                    ] if WITH_CXX else [],
>>>>>>> 438ec6aa
    # test_suite='tests',
    test_suite='nose.collector',
    cmdclass=versioneer.get_cmdclass({'bench': RunBench}),
    ext_modules=_cythonize(EXTENSIONS) + EXT_PYBIND11 if WITH_CXX else [],
    package_data={
        # If any package contains *.md, *.txt or *.rst files, include them:
        'doc': ['*.md', '*.rst'],
        }
    )<|MERGE_RESOLUTION|>--- conflicted
+++ resolved
@@ -87,10 +87,6 @@
             os.path.join(CONDA_PREFIX, 'include'),
             os.path.join(sys.prefix, 'Library', 'include')
         ],
-<<<<<<< HEAD
-=======
-        # extra_compile_args=['-std=c++17'],
->>>>>>> 438ec6aa
         extra_compile_args=['-std=c++17', '-Wall', '-O0', '-g'],
         extra_link_args=["-lroaring"],
         language='c++'
@@ -131,14 +127,9 @@
         "scipy>=0.18.1",
         "numexpr>=2.6.1",
         "tables>=3.3.0",
-<<<<<<< HEAD
         "pandas>=1.2.5",
         "scikit-learn>=1.0.0",
-=======
-        "pandas>=1.0.0",
-        "scikit-learn>=0.18.1",
         "pyyaml>=5.4.1",
->>>>>>> 438ec6aa
         "tdigest>=0.4.1.0",
         "numcodecs>=0.5.5",
         "datashape>=0.5.2",
@@ -147,10 +138,6 @@
         "python-dateutil>=2.6.1",  # botocore wants < 2.7.0,>=2.1
         "boto",
         "s3fs",
-<<<<<<< HEAD
-=======
-        "pyyaml",
->>>>>>> 438ec6aa
         "requests",
         "fast-histogram",
         "rangehttpserver",
@@ -158,18 +145,13 @@
         "aiohttp_jinja2",
         "python_socketio", "click"],
     # "pptable",
-<<<<<<< HEAD
-    setup_requires=['cython', 'numpy', 'pybind11', 'nose>=1.3.7', 'coverage', 'mypy'] if WITH_CXX else [],
-=======
-    setup_requires=['cython', 'numpy', 'pybind11', 'nose>=1.3.7', 'coverage'
-                    ] if WITH_CXX else [],
->>>>>>> 438ec6aa
-    # test_suite='tests',
-    test_suite='nose.collector',
-    cmdclass=versioneer.get_cmdclass({'bench': RunBench}),
+    setup_requires=["cython", "numpy", "pybind11", "nose>=1.3.7", "coverage", "mypy"] if WITH_CXX else [],
+    # test_suite="tests",
+    test_suite="nose.collector",
+    cmdclass=versioneer.get_cmdclass({"bench": RunBench}),
     ext_modules=_cythonize(EXTENSIONS) + EXT_PYBIND11 if WITH_CXX else [],
     package_data={
         # If any package contains *.md, *.txt or *.rst files, include them:
-        'doc': ['*.md', '*.rst'],
+        "doc": ["*.md", "*.rst"],
         }
     )