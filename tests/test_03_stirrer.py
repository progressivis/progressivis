--- conflicted
+++ resolved
@@ -22,22 +22,18 @@
         pr = Print(proc=self.terse, scheduler=s)
         pr.input[0] = max_.output.result
         aio.run(s.start())
-<<<<<<< HEAD
-        # idx = dummy_.get_input_slot('table').data().eval('_1>0.5', result_object='index')
-        # self.assertEqual(dummy_._table.selection, bitmap(idx))
-=======
         res1 = stirrer.result.max()
         res2 = max_.result
         self.compare(res1, res2)
 
-    def compare(self, res1, res2):
+    def compare(self, res1: Any, res2: Any) -> None:
         v1 = np.array(list(res1.values()))
         v2 = np.array(list(res2.values()))
         self.assertEqual(v1.shape, v2.shape)
         #print('v1 = ', v1)
         #print('v2 = ', v2)
         self.assertTrue(np.allclose(v1, v2))
->>>>>>> 438ec6aa
+
 
 
 if __name__ == "__main__":
