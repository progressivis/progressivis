from progressivis import Every, Print, Scheduler
from progressivis.io import CSVLoader
from progressivis.vis import MCScatterPlot
from progressivis.datasets import get_dataset
from progressivis.stats import RandomTable
from progressivis.core import aio
from . import ProgressiveTest, skipIf
import os


def print_len(x):
    if x is not None:
        print(len(x))


def print_repr(x):
    if x is not None:
        print(repr(x))


# async def idle_proc(s, _):
#    await s.stop()


LOWER_X = 0.2
LOWER_Y = 0.3
UPPER_X = 0.8
UPPER_Y = 0.7


async def fake_input(sched, name, t, inp):
    await aio.sleep(t)
    module = sched.modules()[name]
    await module.from_input(inp)


async def sleep_then_stop(s, t):
    await aio.sleep(t)
    await s.stop()
    print(s._run_list)


@skipIf(
    os.getenv("TRAVIS"), "skipped because is killed (sometimes) by the system on CI"
)
class TestScatterPlot(ProgressiveTest):
    def tearDown(self):
        TestScatterPlot.cleanup()

    def test_scatterplot(self):
        s = self.scheduler(clean=True)
        with s:
            csv = CSVLoader(
                get_dataset("smallfile"),
                index_col=False,
                header=None,
                force_valid_ids=True,
                scheduler=s,
            )
            sp = MCScatterPlot(
                scheduler=s, classes=[("Scatterplot", "_1", "_2")], approximate=True
            )
            sp.create_dependent_modules(csv, "result")
            cnt = Every(proc=self.terse, constant_time=True, scheduler=s)
            cnt.input[0] = csv.output.result
            prt = Print(proc=self.terse, scheduler=s)
            prt.input[0] = sp.output.result
            # sts = sleep_then_stop(s, 5)
        s.on_loop(self._stop, 5)
        aio.run(csv.scheduler().start())
        self.assertEqual(len(csv.result), 30000)

    def test_scatterplot2(self):
        s = self.scheduler(clean=True)
        with s:
<<<<<<< HEAD
            random = RandomTable(2, rows=2000000, throttle=1000, scheduler=s)
=======
            random = RandomTable(2, rows=2000000, scheduler=s)
>>>>>>> 438ec6aa
            sp = MCScatterPlot(
                scheduler=s, classes=[("Scatterplot", "_1", "_2")], approximate=True
            )
            sp.create_dependent_modules(random, "result", with_sampling=False)
            cnt = Every(proc=self.terse, constant_time=True, scheduler=s)
            cnt.input[0] = random.output.result
            prt = Print(proc=self.terse, scheduler=s)
            prt.input[0] = sp.output.result
<<<<<<< HEAD

        async def fake_input_1(scheduler: Scheduler, rn: int) -> None:
            module = scheduler["dyn_var_1"]
            print("from input dyn_var_1")
            await module.from_input({"x": LOWER_X, "y": LOWER_Y})

        async def fake_input_2(scheduler: Scheduler, rn: int) -> None:
            module = scheduler["dyn_var_2"]
            print("from input dyn_var_2")
            await module.from_input({"x": UPPER_X, "y": UPPER_Y})

        # finp1 = fake_input(s, "dyn_var_1", 6, {"x": LOWER_X, "y": LOWER_Y})
        # finp2 = fake_input(s, "dyn_var_2", 6, {"x": UPPER_X, "y": UPPER_Y})
        # sts = sleep_then_stop(s, 10)
        s.on_loop(self._stop, 10)
        # s.on_loop(prt)
        s.on_loop(fake_input_1, 3)
        s.on_loop(fake_input_2, 3)
        # aio.run_gather(sp.scheduler().start(), sts)
        aio.run(s.start())
=======
        finp1 = fake_input(s, "dyn_var_1", 6, {"x": LOWER_X, "y": LOWER_Y})
        finp2 = fake_input(s, "dyn_var_2", 6, {"x": UPPER_X, "y": UPPER_Y})
        sts = sleep_then_stop(s, 20)
        aio.run_gather(sp.scheduler().start(), finp1, finp2, sts)
>>>>>>> 438ec6aa
        js = sp.to_json()
        x, y, _ = zip(*js["sample"]["data"])
        min_x = min(x)
        max_x = max(x)
        min_y = min(y)
        max_y = max(y)
        self.assertGreaterEqual(min_x, LOWER_X)
        self.assertGreaterEqual(min_y, LOWER_Y)
        self.assertLessEqual(max_x, UPPER_X)
        self.assertLessEqual(max_y, UPPER_Y)


if __name__ == "__main__":
    ProgressiveTest.main()<|MERGE_RESOLUTION|>--- conflicted
+++ resolved
@@ -73,11 +73,7 @@
     def test_scatterplot2(self):
         s = self.scheduler(clean=True)
         with s:
-<<<<<<< HEAD
             random = RandomTable(2, rows=2000000, throttle=1000, scheduler=s)
-=======
-            random = RandomTable(2, rows=2000000, scheduler=s)
->>>>>>> 438ec6aa
             sp = MCScatterPlot(
                 scheduler=s, classes=[("Scatterplot", "_1", "_2")], approximate=True
             )
@@ -86,7 +82,7 @@
             cnt.input[0] = random.output.result
             prt = Print(proc=self.terse, scheduler=s)
             prt.input[0] = sp.output.result
-<<<<<<< HEAD
+
 
         async def fake_input_1(scheduler: Scheduler, rn: int) -> None:
             module = scheduler["dyn_var_1"]
@@ -107,12 +103,6 @@
         s.on_loop(fake_input_2, 3)
         # aio.run_gather(sp.scheduler().start(), sts)
         aio.run(s.start())
-=======
-        finp1 = fake_input(s, "dyn_var_1", 6, {"x": LOWER_X, "y": LOWER_Y})
-        finp2 = fake_input(s, "dyn_var_2", 6, {"x": UPPER_X, "y": UPPER_Y})
-        sts = sleep_then_stop(s, 20)
-        aio.run_gather(sp.scheduler().start(), finp1, finp2, sts)
->>>>>>> 438ec6aa
         js = sp.to_json()
         x, y, _ = zip(*js["sample"]["data"])
         min_x = min(x)
