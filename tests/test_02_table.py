from . import ProgressiveTest

import datashape as ds

from collections import OrderedDict
from progressivis import Scheduler
from progressivis.table.table import Table, BaseTable
#from progressivis.table.table_sliced import TableSlicedView
#from progressivis.table.table_selected import TableSelectedView
from progressivis.io.csv_loader import CSVLoader
from progressivis.datasets import get_dataset
from progressivis.storage import Group
from progressivis.core import aio
import numpy as np
import pandas as pd


class TestTable(ProgressiveTest):
    #pylint: disable=protected-access
    def setUp(self):
        super(TestTable, self).setUp()
        self.scheduler = Scheduler.default
        self.storagegroup = Group.default()


    def test_steps(self):
        self.create_table()
        self.fill_table()
        self.update_table()
        self.delete_table()
<<<<<<< HEAD
        self.examine_table()
=======
        # self.delete_table2() # buggy
>>>>>>> ae57f716
        self.append_dataframe()
        self.append_direct()
        self.load_csv()
        self.fill_table()

    def test_loc_tableview(self):
        t = Table('table_loc', dshape="{a: int, b: float32}", create=True)
        t.resize(10)
        ivalues = np.random.randint(100,size=20)
        t['a'] = ivalues[:10]
        fvalues = np.random.rand(20)
        t['b'] = fvalues[:10]
        t.append({'a': ivalues[10:], 'b': fvalues[10:]})
        view = t.loc[2:11]
        self.assertEqual(type(view), BaseTable)
        self.assertTrue(np.array_equal(view._column(0)[:], ivalues[2:12]))
        view_view = view.loc[3:7]
        self.assertTrue(np.array_equal(view_view._column(0)[:], view._column(0)[3:7]))
        view_view = view.loc[3:6]
        self.assertTrue(np.array_equal(view_view._column(0)[:], view._column(0)[view.id_to_index(slice(3,6))]))
        table_view = view.loc[[3,4,6,9]]
        self.assertEqual(type(table_view),BaseTable)
        self.assertTrue(np.array_equal(table_view._column(0).values, view._column(0)[[3,4,6,9]]))
        table_view = view.loc[[3,4,6,9]]
        self.assertEqual(type(table_view),BaseTable)
        self.assertTrue(np.array_equal(table_view._column(0).values, view._column(0)[view.id_to_index([3,4,6,9])]))

    def test_set_loc(self):
        t = Table('table_set_loc', dshape="{a: int, b: float32}", create=True)
        t.resize(20)
        ivalues = np.random.randint(100,size=20)
        t['a'] = ivalues
        fvalues = np.random.rand(20)
        t['b'] = fvalues
        t.loc[3:6] = [1001, 1002]
        self.assertTrue(np.array_equal(t._column(0)[3:7], np.repeat(1001, 4)))
        self.assertTrue(np.array_equal(t._column(1)[3:7], np.repeat(1002, 4)))
        t.loc[3:7] = 1003
        self.assertTrue(np.array_equal(t._column(0)[3:8], np.repeat(1003, 5)))
        self.assertTrue(np.array_equal(t._column(1)[3:8], np.repeat(1003, 5)))
        t.loc[3:7,['a','b']] = [1004, 1005]
        self.assertTrue(np.array_equal(t._column(0)[3:8], np.repeat(1004, 5)))
        self.assertTrue(np.array_equal(t._column(1)[3:8], np.repeat(1005, 5)))
        t.loc[3:7,['a','b']] = [1006, 1007] # previous iloc test
        self.assertTrue(np.array_equal(t._column(0)[3:7], np.repeat(1006, 4)))
        self.assertTrue(np.array_equal(t._column(1)[3:7], np.repeat(1007, 4)))
        view = t.loc[2:11]
        view.loc[3:6] = [1008, 1009]
        self.assertTrue(np.array_equal(view._column(0)[
            view.id_to_index(slice(3,6))], np.repeat(1008, 4)))
        self.assertTrue(np.array_equal(view._column(1)[
            view.id_to_index(slice(3,6))], np.repeat(1009, 4)))
        self.assertTrue(np.array_equal(t._column(0)[3:7],
                                       np.repeat(1008, 4)))
        self.assertTrue(np.array_equal(t._column(1)[3:7],
                                       np.repeat(1009, 4)))
        view_view = view.loc[3:6]
        view_view.loc[3:6] = [1010, 1011]
        self.assertTrue(np.array_equal(view_view._column(0)[
            view_view.id_to_index(slice(3,6))], np.repeat(1010, 4)))
        self.assertTrue(np.array_equal(view_view._column(1)[
            view_view.id_to_index(slice(3,6))], np.repeat(1011, 4)))
        self.assertTrue(np.array_equal(t._column(0)[3:7], np.repeat(1010, 4)))
        self.assertTrue(np.array_equal(t._column(1)[3:7], np.repeat(1011, 4)))

    def test_at(self):
        t = Table('table_at', dshape="{a: int, b: float32}", create=True)
        t.resize(20)
        ivalues = np.random.randint(100,size=20)
        t['a'] = ivalues
        fvalues = np.random.rand(20)
        t['b'] = fvalues
        at_ = t.at[3,'a']
        self.assertEqual(at_, t._column(0)[3])
        iat_ = t.at[3, 1]
        self.assertEqual(iat_, t._column(1)[3])
        view = t.loc[2:11]
        at_ = view.at[3,'a']
        self.assertEqual(at_, view._column(0)[view.id_to_index(3)])
        iat_ = view.at[3, 1]
        self.assertEqual(iat_, view._column(1)[3])

    def test_set_at(self):
        t = Table('table_set_at', dshape="{a: int, b: float32}", create=True)
        t.resize(20)
        ivalues = np.random.randint(100,size=20)
        t['a'] = ivalues
        fvalues = np.random.rand(20)
        t['b'] = fvalues
        t.at[3, 'a'] = 1001
        self.assertEqual(t._column(0)[3], 1001)
        t.at[3, 'a'] = 1001
        self.assertEqual(t._column(0)[3], 1001)
        t.at[3, 0] = 1002
        self.assertEqual(t._column(0)[3], 1002)
        view = t.loc[2:11]
        view.loc[3, 'a'] = 1003
        self.assertEqual(view._column(0)[view.id_to_index(3)], 1003)
        self.assertEqual(t._column(0)[3], 1003)
        view_view = view.loc[3:6]
        view_view.at[3, 'a'] = 1004
        self.assertEqual(view_view._column(0)[view_view.id_to_index(3)], 1004)
        self.assertEqual(t._column(0)[3], 1004)
        view_view.at[2, 0] = 1005
        self.assertEqual(view_view._column(0)[2], 1005)
        self.assertEqual(t._column(0)[t.id_to_index(view_view.index_to_id(2))], 1005)

    def test_last(self):
        t = Table('table_last', dshape="{a: int, b: float32}", create=True)
        t.resize(10)
        ivalues = np.random.randint(100,size=10)
        t['a'] = ivalues
        fvalues = np.random.rand(10)
        t['b'] = fvalues
        last_ = list(t.last().values())
        self.assertEqual(last_, [t._column(0)[-1],t._column(1)[-1]])
        last_a = t.last('a')
        self.assertEqual(last_a, t._column(0)[-1])
        last_a_b = t.last(['a','b'])
        self.assertEqual(list(last_a_b),last_)

    def create_table(self):
        t = Table('table',
                  storagegroup=self.storagegroup,
                  dshape="{a: int, b: float32, c: string, d: 10*int}", create=True)
        self.assertTrue(t is not None)
        self.assertEqual(t.ncol, 4)
        col1 = t['a']
        col2 = t[0]
        self.assertTrue(col1 is col2)

        t = Table('table',
                  storagegroup=self.storagegroup,
                  dshape="{a: int, b: float32, c: string, d: 10*int}")
        self.assertTrue(t is not None)

        t = Table('table', storagegroup=self.storagegroup)
        self.assertEqual(t.dshape, ds.dshape("{a: int, b: float32, c: string, d: 10 * int}"))

        t2 = Table('bar_table',
                   dshape="{a: int64, b: float64}",
                   fillvalues={'a': -1}, create=True)
        self.assertEqual(t2.dshape, ds.dshape("{a: int64, b: float64}"))
        self.assertEqual(t2[0].fillvalue, -1)

    def fill_table(self):
        t = Table('table', storagegroup=self.storagegroup)
        self._fill_table(t)

    def _fill_table(self, t):
        # Try with a 10 elements Table
        t.resize(10)
        # Fill one column with a simple list
        ivalues = range(10)
        t['a'] = ivalues # Table._setitem_key
        icol = t['a'].value
        for i in range(len(ivalues)):
            self.assertEqual(ivalues[i], icol[i])

        ivalues = np.random.randint(100,size=10)
        t['a'] = ivalues
        icol = t['a'].value

        for i in range(len(ivalues)):
            self.assertEqual(ivalues[i], icol[i])
        t['b'] = ivalues
        fcol = t['b'].value

        for i in range(len(ivalues)):
            self.assertEqual(ivalues[i], fcol[i])

        fvalues = np.random.rand(10)
        t['b'] = fvalues
        fcol = t['b'].value
        for i in range(len(fvalues)):
            self.assertAlmostEqual(fvalues[i], fcol[i])

        #self.assertRaises(ValueError, t['a'] = values[1:])
        try:
            t['a'] = ivalues[1:]
        except ValueError:
            pass
        else:
            self.fail('ExpectedException not raised')
        # Fill multiple colums with
        ivalues = np.random.randint(100,size=10)
        fvalues = np.random.rand(10)
        t[['a', 'b']] = [ivalues, fvalues]
        icol = t['a'].value
        fcol = t['b'].value
        for i in range(len(fvalues)):
            self.assertEqual(ivalues[i], icol[i])
            self.assertAlmostEqual(fvalues[i], fcol[i])
        values = np.random.randint(100,size=(10, 2))
        t[['a', 'b']] = values
        icol = t['a'].value
        fcol = t['b'].value
        for i in range(len(fvalues)):
            self.assertEqual(values[i, 0], icol[i])
            self.assertEqual(values[i, 1], fcol[i])

        #self.assertRaises(ValueError, t[['a','b']] = values[1:])
        try:
            t[['a','b']] = values[:,1:]
        except TypeError: # h5py raises a TypeError
            pass
        except ValueError: # numpy would raise a ValueError
            pass
        #pylint: disable=broad-except
        except Exception as e:
            self.fail('Unexpected exception raised: %s'% e)
        else:
            self.fail('ExpectedException not raised')
        #f.close()

    def update_table(self):
        t = Table('table', storagegroup=self.storagegroup)
        self._update_table(t)

    def delete_table(self):
        t = Table('table', storagegroup=self.storagegroup)
        self._delete_table(t)

<<<<<<< HEAD
    def examine_table(self):
        t = Table('table', storagegroup=self.storagegroup)
        pass
=======
    def delete_table2(self):
        t = Table('table', storagegroup=self.storagegroup)
        self._delete_table2(t)
>>>>>>> ae57f716

    def _update_table(self, t):
        #pylint: disable=protected-access
        self.assertEqual(len(t),10)
        #t.scheduler._run_number = 1
        t['a'] = np.arange(10)
        #t.scheduler._run_number = 2
        t.loc[2:3, 'a'] = np.arange(2) # loc is inclusive
        v1 = t.loc[2:3, 'a']
        v11 = v1.loc[2,'a']
        v12 = v1.loc[2,:]
        v2 = t.loc[:, 'a']
        v3 = t.loc[:]
    def _delete_table(self, t):
        self.assertEqual(t.index_to_id(2), 2)
        a = t['a']
        self.assertEqual(a[2], a.fillvalue)
        del t.loc[2]
        with self.assertRaises(KeyError):
            c = t.loc[2]
            print(c)
        self.assertEqual(len(t), a.size-1)
        cnt = 0
        for row in t.iterrows():
            self.assertTrue('a' in row)
            cnt += 1
        self.assertEqual(len(t), cnt)

    def _delete_table2(self, t):
        with self.assertRaises(KeyError):
            c = t.loc[2]
            print(c)

        
    def append_dataframe(self):
        #pylint: disable=protected-access
        #self.scheduler._run_number = 1
        df = pd.DataFrame({'a': [1, 2, 3], 'b': [0.1, 0.2, 0.3], 'c': ['a', 'b', 'cd']})
        t = Table('table_2', data=df)
        self.assertEqual(len(t),len(df))
        for colname in df:
            coldf = df[colname]
            colt = t[colname]
            self.assertEqual(len(coldf), len(colt))
            self.assertTrue(np.all(coldf.values==colt.values))
        #self.scheduler._run_number = 2
        t.append(df)
        self.assertEqual(len(t),2*len(df))
        for colname in df:
            coldf = df[colname]
            colt = t[colname]
            self.assertEqual(2*len(coldf), len(colt))
            self.assertTrue(np.all(coldf==colt[len(df):len(t)]))

        #self.scheduler._run_number = 3
        t.append(t) # fun test
        self.assertEqual(len(t),4*len(df))
        for colname in df:
            coldf = df[colname]
            colt = t[colname]
            self.assertEqual(4*len(coldf), len(colt))
            self.assertTrue(np.all(colt[0:2*len(df)]==colt[2*len(df):len(t)]))



    def append_direct(self):
        #pylint: disable=protected-access
        d = OrderedDict([('a', [1, 2, 3]), ('b', [0.1, 0.2, 0.3]), ('c', ['a', 'b', 'cd'])])
        #print(dshape_extract(d))
        df = pd.DataFrame(d)
        #self.scheduler._run_number = 1
        t = Table('table_3', data=d)
        self.assertEqual(len(t),len(df))
        for colname in df:
            coldf = df[colname]
            colt = t[colname]
            self.assertEqual(len(coldf), len(colt))
            self.assertTrue(np.all(coldf==colt.values))

        #self.scheduler._run_number = 2
        t.append(d)
        self.assertEqual(len(t),2*len(df))
        for colname in df:
            coldf = df[colname]
            colt = t[colname]
            self.assertEqual(2*len(coldf), len(colt))
            self.assertTrue(np.all(coldf==colt[len(df):len(t)]))

        #self.scheduler._run_number = 3
        t.append(t) # fun test
        self.assertEqual(len(t),4*len(df))
        for colname in df:
            coldf = df[colname]
            colt = t[colname]
            self.assertEqual(4*len(coldf), len(colt))
            self.assertTrue(np.all(colt[0:2*len(df)]==colt[2*len(df):len(t)]))

    def load_csv(self):
        module=CSVLoader(filepath_or_buffer=get_dataset('smallfile'),
                         force_valid_ids=True,
                         index_col=False,
                         header=None,
                         scheduler=self.scheduler)
        self.assertTrue(module.result is None)
        aio.run(self.scheduler.start(persist=True))
        t = module.result
        self.assertFalse(t is None)
        self.assertEqual(len(t), 30000)
        df = pd.read_csv(filepath_or_buffer=get_dataset('smallfile'),
                         index_col=False,
                         header=None)
        for col in range(t.ncol):
            coldf = df[col]
            colt = t[col]
            self.assertTrue(np.all(coldf==colt.values))
        #print(t)

    def test_read_direct(self):
        t = Table('table_read_direct', dshape="{a: int, b: float32}", create=True)
        t.resize(10)
        ivalues = np.random.randint(100,size=10)
        t['a'] = ivalues
        fvalues = np.random.rand(10)
        t['b'] = fvalues
        a = t['a']
        jvalues = np.empty(10, dtype=a.dtype)
        a.read_direct(jvalues, np.s_[0:10], np.s_[0:10])
        self.assertTrue(np.all(ivalues==jvalues))
        b = t['b']
        gvalues = np.empty(10, dtype=b.dtype)
        b.read_direct(gvalues, np.s_[0:10], np.s_[0:10])
        self.assertTrue(np.allclose(fvalues, gvalues))

        a.read_direct(jvalues, np.s_[2:7], np.s_[5:10])
        self.assertTrue(np.all(ivalues[2:7]==jvalues[5:10]))
        b.read_direct(gvalues, np.s_[2:7], np.s_[5:10])
        self.assertTrue(np.allclose(fvalues[2:7], gvalues[5:10]))

    def test_to_array(self):
        t = Table('table_to_array', dshape="{a: int, b: float32, c: real}", create=True)
        t.resize(10)
        ivalues = np.random.randint(100,size=10)
        t['a'] = ivalues
        fvalues = np.random.rand(10)
        t['b'] = fvalues
        dvalues = np.random.rand(10)
        t['c'] = dvalues
        a = t['a']
        b = t['b']
        c = t['c']
        arr = t.to_array()
        self.assertEqual(arr.dtype, np.float64)
        self.assertEqual(arr.shape[0], t.nrow)
        self.assertEqual(arr.shape[1], t.ncol)
        self.assertTrue(np.allclose(a[:], arr[:, 0]))
        self.assertTrue(np.allclose(b[:], arr[:, 1]))
        self.assertTrue(np.allclose(c[:], arr[:, 2]))

        # Columns
        arr = t.to_array(columns=['a', 'b'])
        self.assertEqual(arr.dtype, np.float64)
        self.assertEqual(arr.shape[0], t.nrow)
        self.assertEqual(arr.shape[1], 2)
        self.assertTrue(np.allclose(a[:], arr[:, 0]))
        self.assertTrue(np.allclose(b[:], arr[:, 1]))

        # Keys
        key = slice(2,7)
        arr = t.to_array(key)
        key = t.id_to_index(key).to_slice_maybe() # slices contain their bounds
        self.assertEqual(arr.dtype, np.float64)
        self.assertEqual(arr.shape[0], key.stop-key.start)
        self.assertEqual(arr.shape[1], 3)
        self.assertTrue(np.allclose(a[key], arr[:, 0]))
        self.assertTrue(np.allclose(b[key], arr[:, 1]))
        self.assertTrue(np.allclose(c[key], arr[:, 2]))

        # Keys with fancy indexing
        key = [2,4,6,8]
        arr = t.to_array(key)
        indices = t.id_to_index(key) # slices contain their bounds
        self.assertEqual(arr.dtype, np.float64)
        self.assertEqual(arr.shape[0], len(indices))
        self.assertEqual(arr.shape[1], 3)
        self.assertTrue(np.allclose(a[indices], arr[:, 0]))
        self.assertTrue(np.allclose(b[indices], arr[:, 1]))
        self.assertTrue(np.allclose(c[indices], arr[:, 2]))

        #TODO more tests multidimensional columns and deleted rows

    def test_convert(self):
        arr = np.random.rand(10,5)

        t = Table.from_array(arr)
        self.assertIsNotNone(t)
        self.assertEqual(len(t.columns), arr.shape[1])
        self.assertEqual(t.columns, ['_1', '_2', '_3', '_4', '_5'])

        arr2 = t.to_array()
        self.assertTrue(np.allclose(arr, arr2))

        columns=['a', 'b', 'c']
        t = Table.from_array(arr, columns=columns, offsets=[0, 1, 3, 5])
        self.assertIsNotNone(t)
        self.assertEqual(len(t.columns), 3)
        self.assertEqual(t.columns, columns)


if __name__ == '__main__':
    ProgressiveTest.main()<|MERGE_RESOLUTION|>--- conflicted
+++ resolved
@@ -28,11 +28,7 @@
         self.fill_table()
         self.update_table()
         self.delete_table()
-<<<<<<< HEAD
         self.examine_table()
-=======
-        # self.delete_table2() # buggy
->>>>>>> ae57f716
         self.append_dataframe()
         self.append_direct()
         self.load_csv()
@@ -256,15 +252,9 @@
         t = Table('table', storagegroup=self.storagegroup)
         self._delete_table(t)
 
-<<<<<<< HEAD
     def examine_table(self):
         t = Table('table', storagegroup=self.storagegroup)
         pass
-=======
-    def delete_table2(self):
-        t = Table('table', storagegroup=self.storagegroup)
-        self._delete_table2(t)
->>>>>>> ae57f716
 
     def _update_table(self, t):
         #pylint: disable=protected-access
