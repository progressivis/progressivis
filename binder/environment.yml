--- conflicted
+++ resolved
@@ -12,11 +12,7 @@
   - numpy>=1.21.4
   - scipy>=0.18.1
   - numexpr>=2.6.1
-<<<<<<< HEAD
   - pandas>=1.2.5
-=======
-  - pandas>=1.0.0<=1.2.5
->>>>>>> 438ec6aa
   - pillow>=4.2.0
   - requests
   - scikit-learn>=1.0.0
