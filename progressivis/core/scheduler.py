--- conflicted
+++ resolved
@@ -12,7 +12,7 @@
 from . import aio
 from ..utils.errors import ProgressiveError
 
-<<<<<<< HEAD
+
 from typing import (
     Optional,
     Dict,
@@ -28,8 +28,6 @@
     TYPE_CHECKING,
 )
 
-=======
->>>>>>> 438ec6aa
 logger = logging.getLogger(__name__)
 
 __all__ = ["Scheduler"]
@@ -126,30 +124,10 @@
         self.dataflow: Optional[Dataflow] = Dataflow(self)
         self.module_iterator = None
         self._enter_cnt = 1
-<<<<<<< HEAD
         self._lock: aio.Lock
         self._task = False
         self.shortcut_evt: aio.Event
         self.coros: List[Coroutine[Any, Any, Any]] = []
-=======
-        self._lock = None
-        self._task = None
-        # self.runners = set()
-        self.shortcut_evt = None
-        self.coros = []
-        self._awakes = []
-
-    async def shortcut_manager(self):
-        if self.shortcut_evt is None:
-            self.shortcut_evt = aio.Event()
-        while True:
-            await self.shortcut_evt.wait()
-            if self._stopped or not self._run_list:
-                break
-            await aio.sleep(SHORTCUT_TIME)
-            self._module_selection = None
-            self.shortcut_evt.clear()
->>>>>>> 438ec6aa
 
     def new_run_number(self) -> int:
         self._run_number += 1
@@ -171,11 +149,8 @@
                     self._commit(self.dataflow)
         else:
             logger.info("Aborting Dataflow with exception %s", exc_type)
-<<<<<<< HEAD
             print(f"Aborting Dataflow with exception {exc_type}")
             traceback.print_tb(tb)
-=======
->>>>>>> 438ec6aa
             if self._enter_cnt == 0:
                 if self.dataflow is not None:
                     self.dataflow.aborted()
@@ -271,11 +246,7 @@
         coros: Sequence[Coroutine[Any, Any, Any]] = (),
     ) -> None:
         async with self._lock:
-<<<<<<< HEAD
             if self._task:
-=======
-            if self._task is not None:
->>>>>>> 438ec6aa
                 raise ProgressiveError(
                     "Trying to start scheduler task" " inside scheduler task"
                 )
@@ -303,11 +274,6 @@
         if not persist:
             return await self.start_impl(tick_proc, idle_proc, coros)
         try:
-<<<<<<< HEAD
-=======
-            from ..storage import init_temp_dir_if, cleanup_temp_dir, temp_dir
-
->>>>>>> 438ec6aa
             itd_flag = init_temp_dir_if()
             if itd_flag:
                 print("Init TEMP_DIR in start()", temp_dir())
@@ -379,20 +345,12 @@
         self._running = True
         self._start = default_timer()
         self._before_run()
-<<<<<<< HEAD
         run_loop = aio.create_task(self._run_loop())
         shortcut_loop = aio.create_task(self.shortcut_manager())
         runners = [run_loop, shortcut_loop]
         runners.extend([aio.create_task(coro) for coro in self.coros])
         for r in runners:
             assert isinstance(r, aio.Task)
-=======
-        # if self._new_modules:
-        #    self._update_modules()
-        runners = [self._run_loop(), self.shortcut_manager()]
-        runners.extend([aio.create_task(coro) for coro in self.coros])
-        # runners.append(aio.create_task(self.unlocker(), "unlocker"))
->>>>>>> 438ec6aa
         # TODO: find the "right" initialisation value ...
         KEEP_RUNNING = min(50, len(self._run_list) * 3)
         self._keep_running = KEEP_RUNNING
@@ -431,7 +389,6 @@
     async def _run_loop(self) -> None:
         """Main scheduler loop."""
         # pylint: disable=broad-except
-<<<<<<< HEAD
         blocked = 0  # all_blocked() cannot detect that all modules are blocked
         async for module in self._next_module():
             await aio.sleep(0)
@@ -441,17 +398,6 @@
                 and self.is_waiting_for_input()
             ):
                 if self._keep_running <= 0:
-=======
-        if self._hibernate_cond is None:
-            self._hibernate_cond = aio.Condition()
-        for module in self._next_module():
-            if (
-                self.no_more_data()
-                and self.all_blocked()
-                and self.is_waiting_for_input()
-            ):
-                if not self._keep_running:
->>>>>>> 438ec6aa
                     async with self._hibernate_cond:
                         # print("Waiting for condition")
                         await self._hibernate_cond.wait()
@@ -472,10 +418,7 @@
                     "Module %s not scheduled" " because not ready and has no input",
                     module.name,
                 )
-<<<<<<< HEAD
                 blocked += 1
-=======
->>>>>>> 438ec6aa
                 continue
             blocked = 0
             await module.start_run(self._run_number)
@@ -640,35 +583,16 @@
 
     async def _end_of_modules(self, first_run: int) -> None:
         # Reset interaction mode
-<<<<<<< HEAD
-=======
-        # self._proc_interaction_opts()
->>>>>>> 438ec6aa
         self._selection_target_time = -1
         new_list = [m for m in self._run_list if not m.is_terminated()]
         self._run_list = new_list
         await self._loop_procs.fire(self, self._run_number)
         if first_run == self._run_number:  # no module ready
-<<<<<<< HEAD
             has_run = await self._idle_procs.fire(self, self._run_number)
             if not has_run:
                 logger.info("sleeping %f", 0.2)
                 print("Sleeping 0.2")
                 aio.sleep(0.2)
-=======
-            has_run = False
-            for proc in self._idle_procs:
-                # pylint: disable=broad-except
-                try:
-                    logger.debug("Running idle proc")
-                    proc(self, self._run_number)
-                    has_run = True
-                except Exception as exc:
-                    logger.error(exc)
-            if not has_run:
-                logger.info("sleeping %f", 0.2)
-                time.sleep(0.2)
->>>>>>> 438ec6aa
         self._run_index = 0
 
     async def idle_proc_runner(self) -> None:
@@ -691,28 +615,7 @@
 
     async def _run_tick_procs(self) -> None:
         # pylint: disable=broad-except
-<<<<<<< HEAD
         await self._tick_procs.fire(self, self._run_number)
-=======
-        for proc in self._tick_procs:
-            logger.debug("Calling tick_proc")
-            try:
-                if aio.iscoroutinefunction(proc):
-                    await proc(self, self._run_number)
-                else:
-                    proc(self, self._run_number)
-            except Exception as exc:
-                logger.warning(exc)
-        for proc in self._tick_once_procs:
-            try:
-                if aio.iscoroutinefunction(proc):
-                    await proc()
-                else:
-                    proc(self, self._run_number)
-            except Exception as exc:
-                logger.warning(exc)
-            self._tick_once_procs = []
->>>>>>> 438ec6aa
 
     async def stop(self) -> None:
         "Stop the execution."
@@ -744,13 +647,8 @@
                 return False
         return True
 
-<<<<<<< HEAD
     def done(self) -> None:
         self._task = False
-=======
-    def done(self):
-        self._task = None
->>>>>>> 438ec6aa
         logger.info("Task finished")
 
     def __len__(self) -> int:
@@ -780,7 +678,6 @@
             return name in self.dataflow
         return name in self._modules
 
-<<<<<<< HEAD
     def groups(self) -> Set[str]:
         return {mod.group for mod in self.modules().values() if mod.group is not None}
 
@@ -794,17 +691,10 @@
         "Return the last run number."
         return self._run_number
 
-    async def for_input(self, module: Module) -> int:
-=======
     def _ipython_key_completions_(self):
         return list(self._modules.keys())
 
-    def run_number(self):
-        "Return the last run number."
-        return self._run_number
-
-    async def for_input(self, module, prioritize=set()):
->>>>>>> 438ec6aa
+    async def for_input(self, module: Module) -> int:
         """
         Notify this scheduler that the module has received input
         that should be served fast.
@@ -814,7 +704,6 @@
             self._hibernate_cond.notify()
         sel = self._reachability.get(module.name, None)
         if sel:
-            sel |= prioritize
             if not self._module_selection:
                 logger.info("Starting input management")
                 self._module_selection = set(sel)
@@ -872,43 +761,10 @@
     def close_all(self) -> None:
         "Close all the resources associated with this scheduler."
         for mod in self.modules().values():
-<<<<<<< HEAD
             mod.close_all()
 
     @staticmethod
     def _module_order(x: Dict[str, int], y: Dict[str, int]) -> int:
-=======
-            # pylint: disable=protected-access
-            if (
-                hasattr(mod, "_table")
-                and mod._table is not None
-                and mod._table.storagegroup is not None
-            ):
-                mod._table.storagegroup.close_all()
-            if (
-                hasattr(mod, "_params")
-                and mod._params is not None
-                and mod._params.storagegroup is not None
-            ):
-                mod._params.storagegroup.close_all()
-            if hasattr(mod, "storagegroup") and mod.storagegroup is not None:
-                mod.storagegroup.close_all()
-
-    def awake_that(self, coro):
-        if not self._awakes:
-
-            async def _awaker():
-                while True:
-                    for c in self._awakes:
-                        aio.create_task(c())
-                    await aio.sleep(0.5)
-
-            aio.create_task(_awaker())
-        self._awakes.append(coro)
-
-    @staticmethod
-    def _module_order(x, y):
->>>>>>> 438ec6aa
         if "order" in x:
             if "order" in y:
                 return x["order"] - y["order"]
