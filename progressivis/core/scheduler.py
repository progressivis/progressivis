--- conflicted
+++ resolved
@@ -240,7 +240,7 @@
         pass
 
     async def start(self, tick_proc=None, idle_proc=None, coros=()):
-<<<<<<< HEAD
+
         if self._lock is None:
             self._lock = aio.Lock()
         async with self._lock:
@@ -248,13 +248,8 @@
                 raise ProgressiveError('Trying to start scheduler task'
                                        ' inside scheduler task')
             
-            self._task = True
-            
-            
+            self._task = True            
         self.coros=list(coros)
-=======
-        self.coros = list(coros)
->>>>>>> e259b66e
         if tick_proc:
             assert callable(tick_proc)
             self._tick_procs = [tick_proc]
@@ -331,14 +326,9 @@
         runners = [self._run_loop()]
         runners.extend([aio.create_task(coro)
                         for coro in self.coros])
-<<<<<<< HEAD
-        #runners.append(aio.create_task(self.unlocker(), "unlocker"))
-        KEEP_RUNNING = min(50, len(self._run_list) * 3) # TODO: find the "right" initialisation value ...
-=======
         # runners.append(aio.create_task(self.unlocker(), "unlocker"))
         # TODO: find the "right" initialisation value ...
-        KEEP_RUNNING = len(self._run_list) * 3
->>>>>>> e259b66e
+        KEEP_RUNNING =  min(50, len(self._run_list) * 3)
         self._keep_running = KEEP_RUNNING
         await aio.gather(*runners)
         modules = [self._modules[m] for m in self._runorder]
@@ -564,24 +554,10 @@
             self._keep_running = KEEP_RUNNING
             self._hibernate_cond.notify()
             self._stopped = True
-<<<<<<< HEAD
+
             
     def task_stop(self):
         return aio.create_task(self.stop())
-=======
-
-    def resume(self, tick_proc=None):
-        "Resume the execution."
-        self._stopped = False
-        # self._stopped_evt.clear()
-        # self._not_stopped_evt.set()
-        self._step_once = False
-        if tick_proc:
-            assert callable(tick_proc)
-            self._tick_procs = [tick_proc]
-        else:
-            self._tick_procs = []
->>>>>>> e259b66e
 
     def is_running(self):
         "Return True if the scheduler is currently running."
@@ -710,28 +686,6 @@
                     mod.storagegroup is not None):
                 mod.storagegroup.close_all()
 
-<<<<<<< HEAD
-=======
-    def __freeze(self):
-        self.unfreeze()
-        mods_to_freeze = set([m for m in self._run_list
-                              if (m.name not in self._module_selection
-                                  and not m.is_input())])
-        for module in mods_to_freeze:
-            module._frozen = True
-            module.steering_evt_clear()
-        self._short_cycle = True
-
-    def __unfreeze(self):
-        if not self._short_cycle:
-            return
-        for module in self._run_list:
-            # if not module._frozen: continue
-            module._frozen = False
-            module.steering_evt_set()
-            # module.release()
-        self._short_cycle = False
->>>>>>> e259b66e
 
     @staticmethod
     def _module_order(x, y):
