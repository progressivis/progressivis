from progressivis.core.dataframe import DataFrameModule
from progressivis.core.module import Module
from progressivis.core.slot import SlotDescriptor

import pandas as pd
import numpy as np

import logging
logger = logging.getLogger(__name__)

class RangeQuery(DataFrameModule):
    schema = [('query', np.dtype(object), None),
              DataFrameModule.UPDATE_COLUMN_DESC]

    def __init__(self, **kwds):
        self._add_slots(kwds,'input_descriptors',
                        [SlotDescriptor('min', type=pd.DataFrame, required=True),
                         SlotDescriptor('max', type=pd.DataFrame, required=True),
                         SlotDescriptor('min_value', type=pd.DataFrame, required=True),
                         SlotDescriptor('max_value', type=pd.DataFrame, required=True)])
        self._add_slots(kwds,'output_descriptors',
                        [SlotDescriptor('min', type=pd.DataFrame, required=False),
                         SlotDescriptor('max', type=pd.DataFrame, required=False)])
        super(RangeQuery, self).__init__(dataframe_slot='query', **kwds)
        self.default_step_size = 1
        self._df = self.create_dataframe(RangeQuery.schema, empty=True)
        self._min = None
        self._max = None

    def create_dependent_modules(self, input_module, input_slot, min_value=None, max_value=None, **kwds):
        from progressivis.io import Variable
        from progressivis.stats import Min, Max

        if hasattr(self, 'input_module'): # test if already called
            return self

        s=self.scheduler()
        self.input_module = input_module
        self.input_slot = input_slot

        min = Min(group=self.id,scheduler=s)
        min.input.df = input_module.output[input_slot]
        max = Max(group=self.id,scheduler=s)
        max.input.df = input_module.output[input_slot]
        if min_value is None:
            min_value = Variable(group=self.id,scheduler=s)
            min_value.input.like = min.output.df
        
        if max_value is None:
            max_value = Variable(group=self.id,scheduler=s)
            max_value.input.like = max.output.df

        range_query = self
        range_query.input.min = min.output.df
        range_query.input.max = max.output.df
        range_query.input.min_value = min_value.output.df # might fail if min_value is not a Min
        range_query.input.max_value = max_value.output.df # might fail if max_value is not a Max

        self.min = min
        self.max = max
        self.min_value = min_value
        self.max_value = max_value
        return range_query

    def is_visualization(self):
        return True

    def get_visualization(self):
        return "range_query"

    def to_json(self, short=False):
        json = super(RangeQuery, self).to_json(short)
        if short:
            return json
        return self._ranges_to_json(json)

    def _ranges_to_json(self, json):
        #join the min and max input slots, and the min and max output slots by name
        #example: 
        #ranges = [{"name": "xRange", "in_min": 0, "in_max": 1, "out_min": 0, "out_max": 1},
        #    {"name": "yRange", "in_min": 0, "in_max": 1, "out_min": 0, "out_max": 1}]
        in_min = self.get_input_slot('min').data()
        in_max = self.get_input_slot('max').data()
<<<<<<< HEAD
        out_min = self._min
        out_max = self._max
=======
        out_min = self.get_data('min')
        out_max = self.get_data('max')
>>>>>>> f9cf1c76
        if all(x is not None for x in [in_min, in_max, out_min, out_max]):
           in_min_final = self.last_row(in_min, remove_update=True)
           in_max_final = self.last_row(in_max, remove_update=True)
           out_min_final = self.last_row(out_min, remove_update=True)
           out_max_final = self.last_row(out_max, remove_update=True)
           ranges = pd.DataFrame({'in_min': in_min_final, 'in_max': in_max_final, 'out_min': out_min_final, 'out_max': out_max_final})
           ranges.index.name = "name"
           json['ranges'] = ranges.reset_index().to_dict(orient='records')
        return json

    def get_data(self, name):
        if name=='min':
            return self._min
        elif name=='max':
            return self._max
        return super(RangeQuery,self).get_data(name)

    def run_step(self,run_number,step_size, howlong):
        # Assuming min and max come from applying Min and Max to a DataFrame with e.g.
        # columns 'a' and 'b', we now have min containing the 2 columns and max too.
        # min_value and max_value are generated from an interaction probably, so
        # they contain either no value (e.g. index only contains 'a', 'b', or empty),
        # or NaN for 'a' and/or 'b'.
        min_slot = self.get_input_slot('min')
        min_slot.update(run_number)
        min = self.last_row(min_slot.data(), remove_update=True)
        max_slot = self.get_input_slot('max')
        max_slot.update(run_number)
        max = self.last_row(max_slot.data(), remove_update=True)
        minv_slot = self.get_input_slot('min_value')
        minv_slot.update(run_number)
        minv = self.last_row(minv_slot.data(), remove_update=True)
        if minv is None:
            minv = min
        maxv_slot = self.get_input_slot('max_value')
        maxv_slot.update(run_number)
        maxv = self.last_row(maxv_slot.data(), remove_update=True)
        if maxv is None:
            maxv = max

        # Need to align the series to create queries
        aligned = pd.DataFrame({'min': min, 'max': max, 'min_value': minv, 'max_value': maxv})
        min_query = aligned['min_value'] > aligned['min']
        max_query = aligned['max_value'] < aligned['max']
        range_query = min_query & max_query
        min_query = min_query & (~ range_query)
        max_query = max_query & (~ range_query)
        query = ''
        for row in aligned.index[min_query]:
            if query: query += ' and '
            query += '({} < {})'.format(minv[row], row)
        for row in aligned.index[max_query]:
            if query: query += ' and '
            query += '({} < {})'.format(row, maxv[row])
        for row in aligned.index[range_query]:
            if query: query += ' and '
            query += '({} < {} < {})'.format(minv[row], row, maxv[row])

        # compute the new min/max columns
        op = aligned.loc[:,['min','min_value']].max(axis=1)
        op[self.UPDATE_COLUMN] = run_number
        op.name = 'min'
        self._min = pd.DataFrame([op],index=[run_number])

        op = aligned.loc[:,['max','max_value']].min(axis=1)
        op[self.UPDATE_COLUMN] = run_number
        op.name = 'max'
        self._max = pd.DataFrame([op],index=[run_number])

        with self.lock:
            if len(self._df)!=0:
                last = self._df.at[self._df.index[-1],'query']
                if last==query: # do not repeat the query to allow optimizing downstream
                    return self._return_run_step(self.state_blocked, steps_run=1)
                logger.info('New query: "%s"', query)
            self._df.loc[run_number] = pd.Series({'query': query, self.UPDATE_COLUMN: run_number})
        return self._return_run_step(self.state_blocked, steps_run=1)<|MERGE_RESOLUTION|>--- conflicted
+++ resolved
@@ -81,13 +81,8 @@
         #    {"name": "yRange", "in_min": 0, "in_max": 1, "out_min": 0, "out_max": 1}]
         in_min = self.get_input_slot('min').data()
         in_max = self.get_input_slot('max').data()
-<<<<<<< HEAD
-        out_min = self._min
-        out_max = self._max
-=======
         out_min = self.get_data('min')
         out_max = self.get_data('max')
->>>>>>> f9cf1c76
         if all(x is not None for x in [in_min, in_max, out_min, out_max]):
            in_min_final = self.last_row(in_min, remove_update=True)
            in_max_final = self.last_row(in_max, remove_update=True)
