--- conflicted
+++ resolved
@@ -79,19 +79,12 @@
             return []
         return [mod.name for mod in self.modules().values() if mod.group in nameset]
 
-<<<<<<< HEAD
+
     def dir(self) -> List[str]:
         "Return the name of all the modules"
         return list(self._modules.keys())
 
     def get_visualizations(self) -> List[str]:
-=======
-    def dir(self):
-        "Return the name of all the modules"
-        return list(self._modules.keys())
-
-    def get_visualizations(self):
->>>>>>> 438ec6aa
         "Return the visualization modules"
         return [m.name for m in self.modules().values() if m.is_visualization()]
 
@@ -113,14 +106,11 @@
     def __len__(self) -> int:
         return len(self._modules)
 
-<<<<<<< HEAD
+
     def groups(self) -> Set[str]:
         return {mod.group for mod in self.modules().values() if mod.group is not None}
 
     def aborted(self) -> None:
-=======
-    def aborted(self):
->>>>>>> 438ec6aa
         "The dataflow has been aborted before being sent."
         # pylint: disable=protected-access
         self.clear()
