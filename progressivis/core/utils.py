--- conflicted
+++ resolved
@@ -9,12 +9,9 @@
 from itertools import tee
 from functools import wraps
 import functools as ft
-<<<<<<< HEAD
+
 import threading
 import inspect
-=======
->>>>>>> 438ec6aa
-
 from urllib.parse import urlparse as parse_url
 from urllib.parse import parse_qs
 
@@ -75,12 +72,9 @@
     return isinstance(s, str)
 
 
-<<<<<<< HEAD
+
 # def is_slice(s: Any) -> TypeGuard[slice]:
 def is_slice(s: Any) -> bool:
-=======
-def is_slice(s):
->>>>>>> 438ec6aa
     return isinstance(s, slice)
 
 
@@ -932,8 +926,6 @@
     fun = ft.partial(f, *args, **kwargs)
     return await loop.run_in_executor(None, fun)
 
-<<<<<<< HEAD
-
 def gather_and_run(*args: Awaitable[Any]) -> None:
     """
     this function avoids the use on the "%gui asyncio" magic in notebook
@@ -953,9 +945,6 @@
 
 
 def is_notebook() -> bool:
-=======
-def is_notebook():
->>>>>>> 438ec6aa
     try:
         from IPython import get_ipython  # type: ignore
 
