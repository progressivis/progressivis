--- conflicted
+++ resolved
@@ -28,8 +28,6 @@
 
 def run_gather(*coros: Coroutine[Any, Any, Any]) -> None:
     return run(_gather(*coros))
-
-<<<<<<< HEAD
 
 if sys.version_info < (3, 8):
 
@@ -63,20 +61,4 @@
     "ALL_COMPLETED",
     "create_task",
     "run"
-]
-=======
-major, minor, *_ = sys.version_info
-assert major == 3
-if minor <= 7:
-    def create_task(coroutine, name=None):
-        return _create_task(coroutine)
-else:
-    def create_task(coroutine, name=None):
-        return _create_task(coroutine, name=name)
-
-__all__ = ["sleep", "Lock", "Event", "Condition", "gather", "wait",
-           "Future", "iscoroutinefunction",
-           "set_event_loop", "new_event_loop", "get_running_loop",
-           "FIRST_COMPLETED", "ALL_COMPLETED",
-           "create_task"]
->>>>>>> 438ec6aa
+]