from __future__ import annotations

from .changemanager_base import BaseChangeManager
<<<<<<< HEAD
from ..utils.psdict import PsDict, EMPTY_PSDICT

=======
from ..utils.psdict import PsDict
>>>>>>> 438ec6aa
# from ..table.tablechanges import TableChanges
from .slot import Slot
from .index_update import IndexUpdate
import copy

from typing import Any, Optional


class DictChangeManager(BaseChangeManager):
    """
    Manage changes that occured in a DataFrame between runs.
    """

    def __init__(
        self,
        slot: Slot,
        buffer_created: bool = True,
        buffer_updated: bool = True,
        buffer_deleted: bool = True,
        buffer_exposed: bool = False,
        buffer_masked: bool = False,
    ) -> None:
        super(DictChangeManager, self).__init__(
            slot,
            buffer_created,
            buffer_updated,
            buffer_deleted,
            buffer_exposed,
<<<<<<< HEAD
            buffer_masked,
        )
        self._last_dict: Optional[PsDict] = None
=======
            buffer_masked)
        self._last_dict = None
>>>>>>> 438ec6aa
        # data = slot.data()
        # if data.changes is None:
        #     data.changes = TableChanges()

    def reset(self, mid: str) -> None:
        super(DictChangeManager, self).reset(mid)
        self._last_dict = None

    def update(self, run_number: int, data: Any, mid: str) -> None:
        # pylint: disable=unused-argument
        assert isinstance(data, PsDict)
        if data is None or (run_number != 0 and run_number <= self._last_update):
            return
        data.fix_indices()
        last_dict = self._last_dict
        self._last_dict = copy.copy(data)
        if last_dict is None:
            # BUG data.changes.add_created(data.ids)
<<<<<<< HEAD
            changes = IndexUpdate(created=data.created_indices(EMPTY_PSDICT))
        else:
            changes = IndexUpdate(
                created=data.created_indices(last_dict),
                updated=data.updated_indices(last_dict),
                deleted=data.deleted_indices(last_dict),
            )
=======
            changes = IndexUpdate(created=data.created_indices({}))
        else:
            changes = IndexUpdate(created=data.created_indices(last_dict),
                                  updated=data.updated_indices(last_dict),
                                  deleted=data.deleted_indices(last_dict))
>>>>>>> 438ec6aa
        # changes = data.compute_updates(self._last_update, run_number, mid)
        self._last_update = run_number
        self._row_changes.combine(
            changes, self.created.buffer, self.updated.buffer, self.deleted.buffer
        )


Slot.add_changemanager_type(PsDict, DictChangeManager)<|MERGE_RESOLUTION|>--- conflicted
+++ resolved
@@ -1,12 +1,7 @@
 from __future__ import annotations
 
 from .changemanager_base import BaseChangeManager
-<<<<<<< HEAD
 from ..utils.psdict import PsDict, EMPTY_PSDICT
-
-=======
-from ..utils.psdict import PsDict
->>>>>>> 438ec6aa
 # from ..table.tablechanges import TableChanges
 from .slot import Slot
 from .index_update import IndexUpdate
@@ -35,14 +30,9 @@
             buffer_updated,
             buffer_deleted,
             buffer_exposed,
-<<<<<<< HEAD
             buffer_masked,
         )
         self._last_dict: Optional[PsDict] = None
-=======
-            buffer_masked)
-        self._last_dict = None
->>>>>>> 438ec6aa
         # data = slot.data()
         # if data.changes is None:
         #     data.changes = TableChanges()
@@ -61,7 +51,6 @@
         self._last_dict = copy.copy(data)
         if last_dict is None:
             # BUG data.changes.add_created(data.ids)
-<<<<<<< HEAD
             changes = IndexUpdate(created=data.created_indices(EMPTY_PSDICT))
         else:
             changes = IndexUpdate(
@@ -69,13 +58,6 @@
                 updated=data.updated_indices(last_dict),
                 deleted=data.deleted_indices(last_dict),
             )
-=======
-            changes = IndexUpdate(created=data.created_indices({}))
-        else:
-            changes = IndexUpdate(created=data.created_indices(last_dict),
-                                  updated=data.updated_indices(last_dict),
-                                  deleted=data.deleted_indices(last_dict))
->>>>>>> 438ec6aa
         # changes = data.compute_updates(self._last_update, run_number, mid)
         self._last_update = run_number
         self._row_changes.combine(
