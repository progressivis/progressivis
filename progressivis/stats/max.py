from __future__ import annotations

import logging

import numpy as np

from ..core.utils import indices_len, fix_loc
from ..core.bitmap import bitmap
from ..core.module import ReturnRunStep
from ..table.module import TableModule
from ..table.table import Table
from ..core.slot import SlotDescriptor, Slot
from ..utils.psdict import PsDict
from ..core.decorators import process_slot, run_if_any

from typing import Optional, List, Dict, Union, Any, Tuple

logger = logging.getLogger(__name__)

def _max_func(x, y):
    try: # fixing funny behaviour when max() is called with np.float64
        return np.maximum(x, y)
    except Exception:
        return max(x, y)

class Max(TableModule):
    inputs = [SlotDescriptor("table", type=Table, required=True)]

<<<<<<< HEAD
    def __init__(self, columns: Optional[List[str]] = None, **kwds: Any) -> None:
=======
    def __init__(self, **kwds):
>>>>>>> 438ec6aa
        super(Max, self).__init__(**kwds)
        self.default_step_size = 10000

    def is_ready(self) -> bool:
        slot = self.get_input_slot("table")
        if slot is not None and slot.created.any():
            return True
        return super(Max, self).is_ready()

    def reset(self) -> None:
        if self.result is not None:
            self.psdict.fill(-np.inf)

    @process_slot("table", reset_cb="reset")
    @run_if_any
    def run_step(
        self, run_number: int, step_size: int, howlong: float
    ) -> ReturnRunStep:
        assert self.context
        with self.context as ctx:
            indices = ctx.table.created.next(length=step_size)  # returns a slice
            steps = indices_len(indices)
            input_df = ctx.table.data()
            op = self.filter_columns(input_df, fix_loc(indices)).max(keepdims=False)
            if self.result is None:
                self.result = PsDict(op)
            else:
<<<<<<< HEAD
                for k, v in self.psdict.items():
                    self.psdict[k] = np.maximum(op[k], v)
=======
                for k, v in self.result.items():
                    self.result[k] = max(op[k], v)
>>>>>>> 438ec6aa
            return self._return_run_step(self.next_state(ctx.table), steps)


def maximum_val_id(
    candidate_val: float, candidate_id: int, current_val: float, current_id: int
) -> Tuple[float, int, bool]:
    if candidate_val > current_val:
        return candidate_val, candidate_id, True
    return current_val, current_id, False


class ScalarMax(TableModule):
    inputs = [SlotDescriptor("table", type=Table, required=True)]

    def __init__(self, **kwds: Any) -> None:
        super().__init__(**kwds)
        self.default_step_size = 10000
        self._sensitive_ids: Dict[str, int] = {}

    def is_ready(self) -> bool:
        slot = self.get_input_slot("table")
        if slot is not None and slot.created.any():
            return True
        return super().is_ready()

    def reset(self) -> None:
        if self.result is not None:
            self.psdict.fill(-np.inf)

    def reset_all(self, slot: Slot, run_number: int) -> None:
        slot.reset()
        self.reset()
        slot.update(run_number)

    def are_critical(self, updated_ids: bitmap, data: Table) -> bool:
        """
        check if updates invalidate the current max
        """
        for col, id in self._sensitive_ids.items():
            if id not in updated_ids:
                continue
            if bool(data.loc[id, col] < self.psdict[col]):
                return True
        return False

    def run_step(
        self, run_number: int, step_size: int, howlong: float
    ) -> ReturnRunStep:
        slot = self.get_input_slot("table")
        assert slot is not None
        indices: Optional[Union[None, bitmap, slice]] = None
        sensitive_ids_bm = bitmap(self._sensitive_ids.values())
        if slot.deleted.any():
            del_ids = slot.deleted.next(as_slice=False)
            if del_ids & sensitive_ids_bm:
                self.reset_all(slot, run_number)
            # else : deletes are not sensitive, just ignore them
        if slot.updated.any():
            sensitive_update_ids = slot.updated.changes & sensitive_ids_bm
            if sensitive_update_ids and self.are_critical(
                sensitive_update_ids, slot.data()
            ):
                self.reset_all(slot, run_number)
            else:
                # updates are not critical BUT some values
                # might become greater than the current MAX
                # so we will process these updates as creations
                # and we avoid a reset
                indices = slot.updated.next(length=step_size, as_slice=False)
        if indices is None:
            if not slot.created.any():
                return self._return_run_step(self.state_blocked, steps_run=0)
            indices = slot.created.next(length=step_size)  # returns a slice
        steps = indices_len(indices)
        input_df = slot.data()
        idxop = self.filter_columns(input_df, fix_loc(indices)).idxmax()
        if not self._sensitive_ids:
            self._sensitive_ids.update(idxop)
        if self.result is None:
            op = {k: input_df.loc[i, k] for (k, i) in idxop.items()}
            self.result = PsDict(op)
        else:
            rich_op = {k: (input_df.loc[i, k], i) for (k, i) in idxop.items()}
            for k, v in self.psdict.items():
                candidate_val, candidate_id = rich_op[k]
                current_val = self.psdict[k]
                current_id = self._sensitive_ids[k]
                new_val, new_id, tst = maximum_val_id(
                    candidate_val, candidate_id, current_val, current_id
                )
                if tst:
                    self.psdict[k] = new_val
                    self._sensitive_ids[k] = new_id
        return self._return_run_step(self.next_state(slot), steps_run=steps)<|MERGE_RESOLUTION|>--- conflicted
+++ resolved
@@ -17,21 +17,11 @@
 
 logger = logging.getLogger(__name__)
 
-def _max_func(x, y):
-    try: # fixing funny behaviour when max() is called with np.float64
-        return np.maximum(x, y)
-    except Exception:
-        return max(x, y)
-
 class Max(TableModule):
     inputs = [SlotDescriptor("table", type=Table, required=True)]
 
-<<<<<<< HEAD
-    def __init__(self, columns: Optional[List[str]] = None, **kwds: Any) -> None:
-=======
-    def __init__(self, **kwds):
->>>>>>> 438ec6aa
-        super(Max, self).__init__(**kwds)
+    def __init__(self, **kwds: Any) -> None:
+        super().__init__(**kwds)
         self.default_step_size = 10000
 
     def is_ready(self) -> bool:
@@ -58,13 +48,8 @@
             if self.result is None:
                 self.result = PsDict(op)
             else:
-<<<<<<< HEAD
                 for k, v in self.psdict.items():
                     self.psdict[k] = np.maximum(op[k], v)
-=======
-                for k, v in self.result.items():
-                    self.result[k] = max(op[k], v)
->>>>>>> 438ec6aa
             return self._return_run_step(self.next_state(ctx.table), steps)
 
 
