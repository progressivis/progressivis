from ..core.utils import indices_len, fix_loc
from ..table.module import TableModule
from ..table.table import Table
from ..core.slot import SlotDescriptor
from ..utils.psdict import PsDict
from ..core.decorators import *
import numpy as np

import logging
logger = logging.getLogger(__name__)


class Max(TableModule):
    parameters = [('history', np.dtype(int), 3)]
    inputs = [SlotDescriptor('table', type=Table, required=True)]

    def __init__(self, columns=None, **kwds):
        super(Max, self).__init__(**kwds)
        self._columns = columns
        self.default_step_size = 10000

    def is_ready(self):
        if self.get_input_slot('table').created.any():
            return True
        return super(Max, self).is_ready()

    def reset(self):
        if self._table is not None:
            self._table.fill(-np.inf)

    @process_slot("table", reset_cb="reset")
    @run_if_any
    def run_step(self, run_number, step_size, howlong):
<<<<<<< HEAD
        with self.context as ctx:
            indices = ctx.table.created.next(step_size) # returns a slice
            steps = indices_len(indices)
            input_df = ctx.table.data()
            op = self.filter_columns(input_df, fix_loc(indices)).max(keepdims=False)
            if self._table is None:
                self._table = PsDict(op)
            else:
                for k, v in self._table.items():
                    self._table[k] = np.maximum(op[k], v)
            return self._return_run_step(self.next_state(ctx.table), steps_run=steps)
=======
        dfslot = self.get_input_slot('table')
        if dfslot.updated.any() or dfslot.deleted.any():
            dfslot.reset()
            if self._table is not None:
                self._table.fill(-np.inf)
            dfslot.update(run_number)
        indices = dfslot.created.next(step_size)  # returns a slice
        steps = indices_len(indices)
        if steps == 0:
            return self._return_run_step(self.state_blocked, steps_run=0)
        input_df = dfslot.data()
        op = self.filter_columns(input_df,
                                 fix_loc(indices)).max(keepdims=False)
        if self._table is None:
            self._table = PsDict(op)
        else:
            for k, v in self._table.items():
                self._table[k] = np.maximum(op[k], v)
        return self._return_run_step(self.next_state(dfslot), steps_run=steps)
>>>>>>> e72d1ffa
<|MERGE_RESOLUTION|>--- conflicted
+++ resolved
@@ -31,7 +31,6 @@
     @process_slot("table", reset_cb="reset")
     @run_if_any
     def run_step(self, run_number, step_size, howlong):
-<<<<<<< HEAD
         with self.context as ctx:
             indices = ctx.table.created.next(step_size) # returns a slice
             steps = indices_len(indices)
@@ -42,25 +41,4 @@
             else:
                 for k, v in self._table.items():
                     self._table[k] = np.maximum(op[k], v)
-            return self._return_run_step(self.next_state(ctx.table), steps_run=steps)
-=======
-        dfslot = self.get_input_slot('table')
-        if dfslot.updated.any() or dfslot.deleted.any():
-            dfslot.reset()
-            if self._table is not None:
-                self._table.fill(-np.inf)
-            dfslot.update(run_number)
-        indices = dfslot.created.next(step_size)  # returns a slice
-        steps = indices_len(indices)
-        if steps == 0:
-            return self._return_run_step(self.state_blocked, steps_run=0)
-        input_df = dfslot.data()
-        op = self.filter_columns(input_df,
-                                 fix_loc(indices)).max(keepdims=False)
-        if self._table is None:
-            self._table = PsDict(op)
-        else:
-            for k, v in self._table.items():
-                self._table[k] = np.maximum(op[k], v)
-        return self._return_run_step(self.next_state(dfslot), steps_run=steps)
->>>>>>> e72d1ffa
+            return self._return_run_step(self.next_state(ctx.table), steps_run=steps)