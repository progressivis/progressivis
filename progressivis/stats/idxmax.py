"""
Compute the index of the maximum value of one or many table columns.
"""

from collections import OrderedDict
import logging

import numpy as np

from ..utils.synchronized import synchronized
from ..core.utils import indices_len, fix_loc
from ..core.slot import SlotDescriptor
from ..table.module import TableModule
from ..table.table import Table
from ..core.decorators import *

logger = logging.getLogger(__name__)


class IdxMax(TableModule):
    parameters = [('history', np.dtype(int), 3)]
    inputs = [SlotDescriptor('table', type=Table, required=True)]
    outputs = [SlotDescriptor('max', type=Table, required=False)]

    def __init__(self, **kwds):
        super(IdxMax, self).__init__(**kwds)
        self._max = None
        self.default_step_size = 10000

    def max(self):
        return self._max

    def get_data(self, name):
        if name == 'max':
            return self.max()
        return super(IdxMax, self).get_data(name)

    def is_ready(self):
        if self.get_input_slot('table').created.any():
            return True
        return super(IdxMax, self).is_ready()

    @process_slot("table")
    @run_if_any
    def run_step(self, run_number, step_size, howlong):
<<<<<<< HEAD
        with self.context as ctx:
            dfslot = ctx.table
            indices = dfslot.created.next(step_size)
            steps = indices_len(indices)
            if steps == 0:
                return self._return_run_step(self.state_blocked, steps_run=0)
            input_df = dfslot.data()
            op = self.filter_columns(input_df, fix_loc(indices)).idxmax()
=======
        dfslot = self.get_input_slot('table')
        # dfslot.update(run_number)
        if dfslot.updated.any() or dfslot.deleted.any():
            dfslot.reset()
            self._table = None
            dfslot.update(run_number)
        indices = dfslot.created.next(step_size)
        steps = indices_len(indices)
        if steps == 0:
            return self._return_run_step(self.state_blocked, steps_run=0)
        input_df = dfslot.data()
        op = self.filter_columns(input_df, fix_loc(indices)).idxmax()
>>>>>>> fcd72935

            if self._max is None:
                max_ = OrderedDict(zip(op.keys(), [np.nan]*len(op.keys())))
                for col, ix in op.items():
                    max_[col] = input_df.at[ix, col]  # lookup value, is there a better way?
                self._max = Table(self.generate_table_name('_max'),
                                  dshape=input_df.dshape,
                                  create=True)
                self._max.append(max_, indices=[run_number])
                self._table = Table(self.generate_table_name('table'),
                                    dshape=input_df.dshape,
                                    create=True)
                self._table.append(op, indices=[run_number])
            else:
                prev_max = self._max.last()
                prev_idx = self._table.last()
                max_ = OrderedDict(prev_max.items())
                for col, ix in op.items():
                    val = input_df.at[ix, col]
                    if np.isnan(val):
                        pass
                    elif np.isnan(max_[col]) or val > max_[col]:
                        op[col] = prev_idx[col]
                        max_[col] = val
                self._table.append(op, indices=[run_number])
                self._max.append(max_, indices=[run_number])
                if len(self._table) > self.params.history:
                    data = self._table.loc[self._table.index[-self.params.history:]]
                    self._table = Table(self.
                                        generate_table_name('table'),
                                        data=data,
                                        create=True)
                    data = self._max.loc[self._max.index[-self.params.history:]]
                    self._max = Table(self.
                                      generate_table_name('_max'),
                                      data=data,
                                      create=True)
            return self._return_run_step(self.next_state(dfslot), steps_run=steps)<|MERGE_RESOLUTION|>--- conflicted
+++ resolved
@@ -43,7 +43,7 @@
     @process_slot("table")
     @run_if_any
     def run_step(self, run_number, step_size, howlong):
-<<<<<<< HEAD
+
         with self.context as ctx:
             dfslot = ctx.table
             indices = dfslot.created.next(step_size)
@@ -52,21 +52,6 @@
                 return self._return_run_step(self.state_blocked, steps_run=0)
             input_df = dfslot.data()
             op = self.filter_columns(input_df, fix_loc(indices)).idxmax()
-=======
-        dfslot = self.get_input_slot('table')
-        # dfslot.update(run_number)
-        if dfslot.updated.any() or dfslot.deleted.any():
-            dfslot.reset()
-            self._table = None
-            dfslot.update(run_number)
-        indices = dfslot.created.next(step_size)
-        steps = indices_len(indices)
-        if steps == 0:
-            return self._return_run_step(self.state_blocked, steps_run=0)
-        input_df = dfslot.data()
-        op = self.filter_columns(input_df, fix_loc(indices)).idxmax()
->>>>>>> fcd72935
-
             if self._max is None:
                 max_ = OrderedDict(zip(op.keys(), [np.nan]*len(op.keys())))
                 for col, ix in op.items():
