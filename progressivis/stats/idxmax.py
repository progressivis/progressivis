"""
Compute the index of the maximum value of one or many table columns.
"""

from collections import OrderedDict
import logging

import numpy as np

<<<<<<< HEAD
from progressivis.core.utils import indices_len, fix_loc
from progressivis.core.slot import SlotDescriptor
from progressivis.table.module import TableModule
from progressivis.table.table import Table
=======
from ..utils.synchronized import synchronized
from ..core.utils import indices_len, fix_loc
from ..core.slot import SlotDescriptor
from ..table.module import TableModule
from ..table.table import Table
from ..core.decorators import *
>>>>>>> ebdc278c

logger = logging.getLogger(__name__)


class IdxMax(TableModule):
    parameters = [('history', np.dtype(int), 3)]
    inputs = [SlotDescriptor('table', type=Table, required=True)]
    outputs = [SlotDescriptor('max', type=Table, required=False)]

    def __init__(self, **kwds):
        super(IdxMax, self).__init__(**kwds)
        self._max = None
        self.default_step_size = 10000

    def max(self):
        return self._max

    def get_data(self, name):
        if name == 'max':
            return self.max()
        return super(IdxMax, self).get_data(name)

    def is_ready(self):
        if self.get_input_slot('table').created.any():
            return True
        return super(IdxMax, self).is_ready()

    @process_slot("table")
    @run_if_any
    def run_step(self, run_number, step_size, howlong):

        with self.context as ctx:
            dfslot = ctx.table
            indices = dfslot.created.next(step_size)
            steps = indices_len(indices)
            if steps == 0:
                return self._return_run_step(self.state_blocked, steps_run=0)
            input_df = dfslot.data()
            op = self.filter_columns(input_df, fix_loc(indices)).idxmax()
            if self._max is None:
                max_ = OrderedDict(zip(op.keys(), [np.nan]*len(op.keys())))
                for col, ix in op.items():
                    max_[col] = input_df.at[ix, col]  # lookup value, is there a better way?
                self._max = Table(self.generate_table_name('_max'),
                                  dshape=input_df.dshape,
                                  create=True)
                self._max.append(max_, indices=[run_number])
                self._table = Table(self.generate_table_name('table'),
                                    dshape=input_df.dshape,
                                    create=True)
                self._table.append(op, indices=[run_number])
            else:
                prev_max = self._max.last()
                prev_idx = self._table.last()
                max_ = OrderedDict(prev_max.items())
                for col, ix in op.items():
                    val = input_df.at[ix, col]
                    if np.isnan(val):
                        pass
                    elif np.isnan(max_[col]) or val > max_[col]:
                        op[col] = prev_idx[col]
                        max_[col] = val
                self._table.append(op, indices=[run_number])
                self._max.append(max_, indices=[run_number])
                if len(self._table) > self.params.history:
                    data = self._table.loc[self._table.index[-self.params.history:]]
                    self._table = Table(self.
                                        generate_table_name('table'),
                                        data=data,
                                        create=True)
                    data = self._max.loc[self._max.index[-self.params.history:]]
                    self._max = Table(self.
                                      generate_table_name('_max'),
                                      data=data,
                                      create=True)
            return self._return_run_step(self.next_state(dfslot), steps_run=steps)<|MERGE_RESOLUTION|>--- conflicted
+++ resolved
@@ -7,19 +7,13 @@
 
 import numpy as np
 
-<<<<<<< HEAD
-from progressivis.core.utils import indices_len, fix_loc
-from progressivis.core.slot import SlotDescriptor
-from progressivis.table.module import TableModule
-from progressivis.table.table import Table
-=======
 from ..utils.synchronized import synchronized
 from ..core.utils import indices_len, fix_loc
 from ..core.slot import SlotDescriptor
 from ..table.module import TableModule
 from ..table.table import Table
 from ..core.decorators import *
->>>>>>> ebdc278c
+
 
 logger = logging.getLogger(__name__)
 
