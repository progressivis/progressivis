--- conflicted
+++ resolved
@@ -34,12 +34,9 @@
                             dshape=Histogram1D.schema,
                             chunks={'array': (16384, 128)},
                             create=True)
-<<<<<<< HEAD
     def reset(self):
         self._histo = None
         self._edges = None
-=======
->>>>>>> 6a573f4b
 
     def is_ready(self):
         if self._bounds and self.get_input_slot('table').created.any():
