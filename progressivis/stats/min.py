from __future__ import annotations

import logging

import numpy as np

from ..core.utils import indices_len, fix_loc
from ..core.bitmap import bitmap
from ..core.module import ReturnRunStep
from ..table.module import TableModule
from ..table.table import Table
from ..core.slot import SlotDescriptor, Slot
from ..utils.psdict import PsDict
from ..core.decorators import process_slot, run_if_any

from typing import Optional, List, Dict, Union, Any, Tuple

logger = logging.getLogger(__name__)


def _min_func(x, y):
    try: # fixing funny behaviour when min() is called with np.float64
        return np.minimum(x, y)
    except Exception:
        return min(x, y)

class Min(TableModule):
    inputs = [SlotDescriptor("table", type=Table, required=True)]

<<<<<<< HEAD
    def __init__(self, columns: Optional[List[str]] = None, **kwds: Any) -> None:
=======
    def __init__(self, **kwds):
>>>>>>> 438ec6aa
        super(Min, self).__init__(**kwds)
        self.default_step_size = 10000

    def is_ready(self) -> bool:
        slot = self.get_input_slot("table")
        if slot is not None and slot.created.any():
            return True
        return super(Min, self).is_ready()

    def reset(self) -> None:
        if self.result is not None:
            self.psdict.fill(np.inf)

    @process_slot("table", reset_cb="reset")
    @run_if_any
    def run_step(
        self, run_number: int, step_size: int, howlong: float
    ) -> ReturnRunStep:
        assert self.context
        with self.context as ctx:
            indices = ctx.table.created.next(length=step_size)  # returns a slice
            steps = indices_len(indices)
            input_df = ctx.table.data()
            op = self.filter_columns(input_df, fix_loc(indices)).min(keepdims=False)
            if self.result is None:
                self.result = PsDict(op)
            else:
<<<<<<< HEAD
                for k, v in self.psdict.items():
                    self.psdict[k] = np.minimum(op[k], v)
=======
                for k, v in self.result.items():
                    self.result[k] = _min_func(op[k], v)
>>>>>>> 438ec6aa
            return self._return_run_step(self.next_state(ctx.table), steps)


def minimum_val_id(
    candidate_val: float, candidate_id: int, current_val: float, current_id: int
) -> Tuple[float, int, bool]:
    if candidate_val < current_val:
        return candidate_val, candidate_id, True
    return current_val, current_id, False


class ScalarMin(TableModule):
    inputs = [SlotDescriptor("table", type=Table, required=True)]

    def __init__(self, **kwds: Any) -> None:
        super().__init__(**kwds)
        self.default_step_size = 10000
        self._sensitive_ids: Dict[str, int] = {}

    def is_ready(self) -> bool:
        slot = self.get_input_slot("table")
        if slot is not None and slot.created.any():
            return True
        return super().is_ready()

    def reset(self) -> None:
        if self.result is not None:
            self.psdict.fill(np.inf)

    def reset_all(self, slot: Slot, run_number: int) -> None:
        slot.reset()
        self.reset()
        slot.update(run_number)

    def are_critical(self, updated_ids: bitmap, data: Table) -> bool:
        """
        check if updates invalidate the current min
        """
        for col, id in self._sensitive_ids.items():
            if id not in updated_ids:
                continue
            if bool(data.loc[id, col] > self.psdict[col]):
                return True
        return False

    def run_step(
        self, run_number: int, step_size: int, howlong: float
    ) -> ReturnRunStep:
        slot = self.get_input_slot("table")
        assert slot is not None
        indices: Optional[Union[None, bitmap, slice]] = None
        sensitive_ids_bm = bitmap(self._sensitive_ids.values())
        if slot.deleted.any():
            del_ids = slot.deleted.next(as_slice=False)
            if del_ids & sensitive_ids_bm:
                self.reset_all(slot, run_number)
            # else : deletes are not sensitive, just ignore them
        if slot.updated.any():
            sensitive_update_ids = slot.updated.changes & sensitive_ids_bm
            if sensitive_update_ids and self.are_critical(
                sensitive_update_ids, slot.data()
            ):
                self.reset_all(slot, run_number)
            else:
                # updates are not critical BUT some values
                # might become greater than the current MIN
                # so we will process these updates as creations
                # and we avoid a reset
                indices = slot.updated.next(length=step_size, as_slice=False)
        if indices is None:
            if not slot.created.any():
                return self._return_run_step(self.state_blocked, steps_run=0)
            indices = slot.created.next(length=step_size)  # returns a slice
        steps = indices_len(indices)
        input_df = slot.data()
        idxop = self.filter_columns(input_df, fix_loc(indices)).idxmin()
        if not self._sensitive_ids:
            self._sensitive_ids.update(idxop)
        if self.result is None:
            op = {k: input_df.loc[i, k] for (k, i) in idxop.items()}
            self.result = PsDict(op)
        else:
            rich_op = {k: (input_df.loc[i, k], i) for (k, i) in idxop.items()}
            for k, v in self.psdict.items():
                candidate_val, candidate_id = rich_op[k]
                current_val = self.psdict[k]
                current_id = self._sensitive_ids[k]
                new_val, new_id, tst = minimum_val_id(
                    candidate_val, candidate_id, current_val, current_id
                )
                if tst:
                    self.psdict[k] = new_val
                    self._sensitive_ids[k] = new_id
        return self._return_run_step(self.next_state(slot), steps_run=steps)<|MERGE_RESOLUTION|>--- conflicted
+++ resolved
@@ -18,21 +18,11 @@
 logger = logging.getLogger(__name__)
 
 
-def _min_func(x, y):
-    try: # fixing funny behaviour when min() is called with np.float64
-        return np.minimum(x, y)
-    except Exception:
-        return min(x, y)
-
 class Min(TableModule):
     inputs = [SlotDescriptor("table", type=Table, required=True)]
 
-<<<<<<< HEAD
-    def __init__(self, columns: Optional[List[str]] = None, **kwds: Any) -> None:
-=======
-    def __init__(self, **kwds):
->>>>>>> 438ec6aa
-        super(Min, self).__init__(**kwds)
+    def __init__(self, **kwds: Any) -> None:
+        super().__init__(**kwds)
         self.default_step_size = 10000
 
     def is_ready(self) -> bool:
@@ -59,13 +49,9 @@
             if self.result is None:
                 self.result = PsDict(op)
             else:
-<<<<<<< HEAD
+
                 for k, v in self.psdict.items():
                     self.psdict[k] = np.minimum(op[k], v)
-=======
-                for k, v in self.result.items():
-                    self.result[k] = _min_func(op[k], v)
->>>>>>> 438ec6aa
             return self._return_run_step(self.next_state(ctx.table), steps)
 
 
