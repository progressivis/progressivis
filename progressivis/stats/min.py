from ..core.utils import indices_len, fix_loc
from ..table.module import TableModule
from ..table.table import Table
from ..core.slot import SlotDescriptor
from ..utils.psdict import PsDict
from ..core.decorators import *
import numpy as np

import logging
logger = logging.getLogger(__name__)


class Min(TableModule):
    # parameters = [('history', np.dtype(int), 3)]
    inputs = [SlotDescriptor('table', type=Table, required=True)]

    def __init__(self, columns=None, **kwds):
        super(Min, self).__init__(**kwds)
        self._columns = columns
        self.default_step_size = 10000

    def is_ready(self):
        if self.get_input_slot('table').created.any():
            return True
        return super(Min, self).is_ready()

<<<<<<< HEAD
    def reset(self):
        if self._table is not None:
            self._table.fill(np.inf)

    @process_slot("table", reset_cb="reset")
    @run_if_any
    def run_step(self,run_number,step_size,howlong):
        with self.context as ctx:
            indices = ctx.table.created.next(step_size) # returns a slice
            steps = indices_len(indices)
            input_df = ctx.table.data()
            op = self.filter_columns(input_df, fix_loc(indices)).min(keepdims=False)
            if self._table is None:
                self._table = PsDict(op)
            else:
                for k, v in self._table.items():
                    self._table[k] = np.minimum(op[k], v)
            return self._return_run_step(self.next_state(ctx.table), steps_run=steps)

    def old_run_step(self,run_number,step_size,howlong):
=======
    def run_step(self, run_number, step_size, howlong):
>>>>>>> 6a573f4b
        dfslot = self.get_input_slot('table')
        dfslot.update(run_number)
        if dfslot.updated.any() or dfslot.deleted.any():
            dfslot.reset()
            if self._table is not None:
                self._table.fill(np.inf)
            dfslot.update(run_number)
        indices = dfslot.created.next(step_size)  # returns a slice
        steps = indices_len(indices)
        if steps == 0:
            return self._return_run_step(self.state_blocked, steps_run=0)
        input_df = dfslot.data()
        op = self.filter_columns(input_df,
                                 fix_loc(indices)).min(keepdims=False)
        if self._table is None:
            self._table = PsDict(op)
        else:
            for k, v in self._table.items():
                self._table[k] = np.minimum(op[k], v)
        return self._return_run_step(self.next_state(dfslot), steps_run=steps)<|MERGE_RESOLUTION|>--- conflicted
+++ resolved
@@ -24,7 +24,6 @@
             return True
         return super(Min, self).is_ready()
 
-<<<<<<< HEAD
     def reset(self):
         if self._table is not None:
             self._table.fill(np.inf)
@@ -45,9 +44,6 @@
             return self._return_run_step(self.next_state(ctx.table), steps_run=steps)
 
     def old_run_step(self,run_number,step_size,howlong):
-=======
-    def run_step(self, run_number, step_size, howlong):
->>>>>>> 6a573f4b
         dfslot = self.get_input_slot('table')
         dfslot.update(run_number)
         if dfslot.updated.any() or dfslot.deleted.any():
