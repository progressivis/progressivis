from __future__ import annotations

import logging

import numpy as np

from ..core.module import ReturnRunStep
from ..core.utils import indices_len, fix_loc
from ..core.slot import SlotDescriptor, Slot
from ..core.decorators import process_slot, run_if_any
from ..table.module import TableModule
from ..table.table_base import BaseTable
from ..table.table import Table
from ..table.dshape import dshape_all_dtype
from ..utils.psdict import PsDict

from typing import Dict, Iterable, TYPE_CHECKING, Optional, Any

if TYPE_CHECKING:
    from progressivis.table.module import Columns


logger = logging.getLogger(__name__)


# Should translate that to Cython eventually
class OnlineVariance:
    """
    Welford's algorithm computes the sample variance incrementally.
    """

<<<<<<< HEAD
    def __init__(self, ddof: int = 1) -> None:
        self.ddof: int = ddof
        self.n: int = 0
        self.mean: float = 0.0
        self.M2: float = 0.0
        self.delta: float = 0
        self.variance: float = 0
=======
    def __init__(self, ddof=1):
        self.reset()
        self.ddof = ddof

    def reset(self):
        self.n, self.mean, self.M2 = 0, 0.0, 0.0
        self.delta = 0
>>>>>>> 438ec6aa

    def add(self, iterable: Iterable[float]) -> None:
        if iterable is not None:
            for datum in iterable:
                self.include(datum)

    def include(self, datum: float) -> None:
        if np.isnan(datum):
            return
        self.n += 1
        self.delta = datum - self.mean
        self.mean += self.delta / self.n
        self.M2 += self.delta * (datum - self.mean)

    @property
    def variance(self):
        n_ddof = self.n - self.ddof
        return self.M2 / n_ddof if n_ddof else np.nan

    @property
    def std(self) -> float:
        return np.sqrt(self.variance)  # type: ignore


class VarH(TableModule):
    """
    Compute the variance of the columns of an input table.
    """

<<<<<<< HEAD
    parameters = [("history", np.dtype(int), 3)]
    inputs = [SlotDescriptor("table", type=Table, required=True)]

    def __init__(self, columns: Optional[Columns] = None, **kwds: Any) -> None:
        super().__init__(columns, dataframe_slot="table", **kwds)
        # self._columns = columns
        self._data: Dict[str, OnlineVariance] = {}
=======
    def __init__(self, **kwds):
        super().__init__(dataframe_slot='table', **kwds)
        self._data = {}
>>>>>>> 438ec6aa
        self.default_step_size = 1000

    def is_ready(self) -> bool:
        slot = self.get_input_slot("table")
        if slot is not None and slot.created.any():
            return True
        return super().is_ready()

    def op(self, chunk: BaseTable) -> Dict[str, float]:
        cols = chunk.columns
        ret: Dict[str, float] = {}
        for c in cols:
            data = self._data.get(c)
            if data is None:
                data = OnlineVariance()
                self._data[c] = data
            data.add(chunk[c])
            ret[c] = data.variance
        return ret

<<<<<<< HEAD
    def reset(self) -> None:
        if self.result is not None:
            self.table.resize(0)
=======
    def reset(self):
        if self.result is not None:
            self.result.resize(0)
>>>>>>> 438ec6aa

    @process_slot("table", reset_cb="reset")
    @run_if_any
    def run_step(
        self, run_number: int, step_size: int, howlong: float
    ) -> ReturnRunStep:
        assert self.context
        with self.context as ctx:
            dfslot: Slot = ctx.table
            indices = dfslot.created.next(length=step_size)  # returns a slice
            steps = indices_len(indices)
            if steps == 0:
                return self._return_run_step(self.state_blocked, steps_run=0)
            input_df = dfslot.data()
            op = self.op(self.filter_columns(input_df, fix_loc(indices)))
            if self.result is None:
                ds = dshape_all_dtype(input_df.columns, np.dtype("float64"))
                self.result = Table(
                    self.generate_table_name("var"),
                    dshape=ds,  # input_df.dshape,
                    create=True,
                )
            self.table.append(op, indices=[run_number])
            return self._return_run_step(self.next_state(dfslot), steps)


class Var(TableModule):
    """
    Compute the variance of the columns of an input table.
    This variant didn't keep history
    """

<<<<<<< HEAD
    inputs = [SlotDescriptor("table", type=Table, required=True)]

    def __init__(self, columns: Optional[Columns] = None, **kwds: Any) -> None:
        super().__init__(dataframe_slot="table", columns=columns, **kwds)
        # self._columns = columns
        self._data: Dict[str, OnlineVariance] = {}
=======
    def __init__(self, ignore_string_cols=False, **kwds):
        super().__init__(**kwds)
        self._data = {}
        self._ignore_string_cols = ignore_string_cols
        self._num_cols = None
>>>>>>> 438ec6aa
        self.default_step_size = 1000

    def is_ready(self) -> bool:
        if self.get_input_slot("table").created.any():
            return True
        return super().is_ready()

<<<<<<< HEAD
    def op(self, chunk: BaseTable) -> Dict[str, float]:
=======
    def get_num_cols(self, input_df):
        if self._num_cols is None:
            if not self._columns:
                self._num_cols = [c.name
                                  for c in input_df._columns
                                  if str(c.dshape) != 'string']
            else:
                self._num_cols = [c.name
                        for c in input_df._columns
                        if c.name in self._columns and str(c.dshape) != 'string']
        return self._num_cols

    def op(self, chunk):
>>>>>>> 438ec6aa
        cols = chunk.columns
        ret: Dict[str, float] = {}
        for c in cols:
            data = self._data.get(c)
            if data is None:
                data = OnlineVariance()
                self._data[c] = data
            data.add(chunk[c])
            ret[c] = data.variance
        return ret

<<<<<<< HEAD
    def reset(self) -> None:
        if self.result is not None:
            self.psdict.clear()
=======
    def reset(self):
        if self.result is not None:
            self.result.fill(np.nan)
        if self._data is not None:
            for ov in self._data.values():
                ov.reset()
>>>>>>> 438ec6aa

    @process_slot("table", reset_cb="reset")
    @run_if_any
    def run_step(
        self, run_number: int, step_size: int, howlong: float
    ) -> ReturnRunStep:
        assert self.context
        with self.context as ctx:
            dfslot = ctx.table
            indices = dfslot.created.next(length=step_size)  # returns a slice
            steps = indices_len(indices)
            if steps == 0:
                return self._return_run_step(self.state_blocked, steps_run=0)
            input_df = dfslot.data()
            cols = None
            if self._ignore_string_cols:
                cols = self.get_num_cols(input_df)
            op = self.op(self.filter_columns(input_df, fix_loc(indices), cols=cols))
            if self.result is None:
                self.result = PsDict(op)
            else:
                self.psdict.update(op)
            return self._return_run_step(self.next_state(dfslot), steps)<|MERGE_RESOLUTION|>--- conflicted
+++ resolved
@@ -29,23 +29,15 @@
     Welford's algorithm computes the sample variance incrementally.
     """
 
-<<<<<<< HEAD
+
     def __init__(self, ddof: int = 1) -> None:
+        self.reset()
         self.ddof: int = ddof
+    def reset(self):
         self.n: int = 0
         self.mean: float = 0.0
         self.M2: float = 0.0
         self.delta: float = 0
-        self.variance: float = 0
-=======
-    def __init__(self, ddof=1):
-        self.reset()
-        self.ddof = ddof
-
-    def reset(self):
-        self.n, self.mean, self.M2 = 0, 0.0, 0.0
-        self.delta = 0
->>>>>>> 438ec6aa
 
     def add(self, iterable: Iterable[float]) -> None:
         if iterable is not None:
@@ -74,20 +66,12 @@
     """
     Compute the variance of the columns of an input table.
     """
-
-<<<<<<< HEAD
     parameters = [("history", np.dtype(int), 3)]
     inputs = [SlotDescriptor("table", type=Table, required=True)]
 
-    def __init__(self, columns: Optional[Columns] = None, **kwds: Any) -> None:
-        super().__init__(columns, dataframe_slot="table", **kwds)
-        # self._columns = columns
+    def __init__(self, **kwds: Any) -> None:
+        super().__init__(dataframe_slot="table", **kwds)
         self._data: Dict[str, OnlineVariance] = {}
-=======
-    def __init__(self, **kwds):
-        super().__init__(dataframe_slot='table', **kwds)
-        self._data = {}
->>>>>>> 438ec6aa
         self.default_step_size = 1000
 
     def is_ready(self) -> bool:
@@ -108,15 +92,10 @@
             ret[c] = data.variance
         return ret
 
-<<<<<<< HEAD
+
     def reset(self) -> None:
         if self.result is not None:
             self.table.resize(0)
-=======
-    def reset(self):
-        if self.result is not None:
-            self.result.resize(0)
->>>>>>> 438ec6aa
 
     @process_slot("table", reset_cb="reset")
     @run_if_any
@@ -149,20 +128,13 @@
     This variant didn't keep history
     """
 
-<<<<<<< HEAD
     inputs = [SlotDescriptor("table", type=Table, required=True)]
 
-    def __init__(self, columns: Optional[Columns] = None, **kwds: Any) -> None:
-        super().__init__(dataframe_slot="table", columns=columns, **kwds)
-        # self._columns = columns
+    def __init__(self, **kwds: Any) -> None:
+        super().__init__(dataframe_slot="table", **kwds)
         self._data: Dict[str, OnlineVariance] = {}
-=======
-    def __init__(self, ignore_string_cols=False, **kwds):
-        super().__init__(**kwds)
-        self._data = {}
         self._ignore_string_cols = ignore_string_cols
-        self._num_cols = None
->>>>>>> 438ec6aa
+        self._num_cols: Columns = None
         self.default_step_size = 1000
 
     def is_ready(self) -> bool:
@@ -170,10 +142,7 @@
             return True
         return super().is_ready()
 
-<<<<<<< HEAD
-    def op(self, chunk: BaseTable) -> Dict[str, float]:
-=======
-    def get_num_cols(self, input_df):
+    def get_num_cols(self, input_df: BaseTable) -> Columns:
         if self._num_cols is None:
             if not self._columns:
                 self._num_cols = [c.name
@@ -185,8 +154,7 @@
                         if c.name in self._columns and str(c.dshape) != 'string']
         return self._num_cols
 
-    def op(self, chunk):
->>>>>>> 438ec6aa
+    def op(self, chunk: BaseTable) -> Dict[str, float]:
         cols = chunk.columns
         ret: Dict[str, float] = {}
         for c in cols:
@@ -198,18 +166,13 @@
             ret[c] = data.variance
         return ret
 
-<<<<<<< HEAD
+
     def reset(self) -> None:
         if self.result is not None:
             self.psdict.clear()
-=======
-    def reset(self):
-        if self.result is not None:
-            self.result.fill(np.nan)
         if self._data is not None:
             for ov in self._data.values():
                 ov.reset()
->>>>>>> 438ec6aa
 
     @process_slot("table", reset_cb="reset")
     @run_if_any
