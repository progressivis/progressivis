from .stats import Stats
from .min import Min, ScalarMin
from .max import Max, ScalarMax
from .idxmax import IdxMax
from .idxmin import IdxMin
from .var import Var, VarH
from .percentiles import Percentiles
from .histogram1d import Histogram1D
from .histogram2d import Histogram2D
from .mchistogram2d import MCHistogram2D
from .sample import Sample
from .distinct import Distinct
from .correlation import Corr
from .random_table import RandomTable, RandomDict


<<<<<<< HEAD
__all__ = [
    "Stats",
    "Min",
    "ScalarMin",
    "Max",
    "ScalarMax",
    "IdxMax",
    "IdxMin",
    "VarH",
    "Var",
    "Percentiles",
    "Histogram1D",
    "Histogram2D",
    "MCHistogram2D",
    "Sample",
    "RandomTable",
    "RandomDict",
]
=======
__all__ = ["Stats",
           "Min",
           "ScalarMin",
           "Max",
           "ScalarMax",
           "IdxMax",
           "IdxMin",
           "VarH",
           "Var",
           "Percentiles",
           "Histogram1D",
           "Histogram2D",
           "MCHistogram2D",
           "Sample",
           "RandomTable",
           "RandomDict", "Distinct", "Corr"]
>>>>>>> 438ec6aa
<|MERGE_RESOLUTION|>--- conflicted
+++ resolved
@@ -13,8 +13,6 @@
 from .correlation import Corr
 from .random_table import RandomTable, RandomDict
 
-
-<<<<<<< HEAD
 __all__ = [
     "Stats",
     "Min",
@@ -32,22 +30,6 @@
     "Sample",
     "RandomTable",
     "RandomDict",
-]
-=======
-__all__ = ["Stats",
-           "Min",
-           "ScalarMin",
-           "Max",
-           "ScalarMax",
-           "IdxMax",
-           "IdxMin",
-           "VarH",
-           "Var",
-           "Percentiles",
-           "Histogram1D",
-           "Histogram2D",
-           "MCHistogram2D",
-           "Sample",
-           "RandomTable",
-           "RandomDict", "Distinct", "Corr"]
->>>>>>> 438ec6aa
+    "Distinct",
+    "Corr"
+]