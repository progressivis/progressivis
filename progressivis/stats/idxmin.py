--- conflicted
+++ resolved
@@ -42,7 +42,6 @@
     @process_slot("table")
     @run_if_any
     def run_step(self, run_number, step_size, howlong):
-<<<<<<< HEAD
         with self.context as ctx:
             dfslot = ctx.table        
             indices = dfslot.created.next(step_size)  # returns a slice
@@ -51,21 +50,6 @@
                 return self._return_run_step(self.state_blocked, steps_run=0)
             input_table = dfslot.data()
             op = self.filter_columns(input_table, fix_loc(indices)).idxmin()
-=======
-        dfslot = self.get_input_slot('table')
-        # dfslot.update(run_number)
-        if dfslot.updated.any() or dfslot.deleted.any():
-            dfslot.reset()
-            self._table = None
-            dfslot.update(run_number)
-        indices = dfslot.created.next(step_size)  # returns a slice
-        steps = indices_len(indices)
-        if steps == 0:
-            return self._return_run_step(self.state_blocked, steps_run=0)
-        input_table = dfslot.data()
-        op = self.filter_columns(input_table, fix_loc(indices)).idxmin()
->>>>>>> fcd72935
-
             if self._min is None:
                 min_ = OrderedDict(zip(op.keys(), [np.nan]*len(op.keys())))
                 for col, ix in op.items():
