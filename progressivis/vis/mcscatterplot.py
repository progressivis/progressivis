"Multiclass Scatterplot Module."
from __future__ import annotations

from collections import defaultdict

import numpy as np

<<<<<<< HEAD

from progressivis.core.module import Module, ReturnRunStep, JSon
=======
from progressivis.core.module import Module, ReturnRunStep
from progressivis.core import JSon, notNone
from progressivis.table.table_base import BaseTable
>>>>>>> 870f02c4
from progressivis.table.nary import NAry
from progressivis.stats import MCHistogram2D, Sample
from progressivis.table.range_query_2d import RangeQuery2d
from progressivis.utils.errors import ProgressiveError
from progressivis.core.utils import is_notebook, get_physical_base
from progressivis.io import DynVar

from typing import (
    Optional,
    Tuple,
    Sequence,
    List,
    Dict,
    cast,
    Union,
    Any,
    Literal,
    TYPE_CHECKING,
)

Bounds = Tuple[float, float, float, float]


if TYPE_CHECKING:
    from progressivis.core.scheduler import Scheduler
    from progressivis.core.slot import Slot


class _DataClass:
    def __init__(
        self,
        name: str,
        that: MCScatterPlot,
        x_column: str,
        y_column: str,
        scheduler: Scheduler,
        approximate: bool = False,
        **kwds: Any,
    ):
        self.name = name
        self._group = that.name
        self.x_column = x_column
        self.y_column = y_column
        self._approximate = approximate
        self._scheduler = scheduler
        self.input_module: Optional[Module] = None
        self.input_slot: Optional[str] = None
        self.min: Any = None
        self.max: Any = None
        self.histogram2d: Optional[MCHistogram2D] = None
        self.heatmap = None
        self.min_value: Optional[DynVar] = that.min_value
        self.max_value: Optional[DynVar] = that.max_value
        self.sample: Union[None, Literal["default"], Module] = None
        self.range_query_2d: Optional[Module] = None

    def scheduler(self) -> Scheduler:
        return self._scheduler

    def create_dependent_modules(
        self,
        input_module: Module,
        input_slot: str,
        histogram2d: Optional[MCHistogram2D] = None,
        heatmap: Optional[Module] = None,
        **kwds: Any,
    ) -> _DataClass:
        if self.input_module is not None:
            return self
        scheduler = self.scheduler()
        with scheduler:
            self.input_module = input_module
            self.input_slot = input_slot
            range_query_2d = RangeQuery2d(
                column_x=self.x_column,
                column_y=self.y_column,
                group=self._group,
                approximate=self._approximate,
                scheduler=scheduler,
            )
            range_query_2d.create_dependent_modules(
                input_module, input_slot, min_value=False, max_value=False
            )
            assert self.min_value is not None and self.max_value is not None
            range_query_2d.input.lower = self.min_value.output.result
            range_query_2d.input.upper = self.max_value.output.result
            if histogram2d is None:
                histogram2d = MCHistogram2D(
                    self.x_column,
                    self.y_column,
                    group=self._group,
                    scheduler=scheduler,
                )
            histogram2d.input.data = range_query_2d.output.result
            if self.sample == "default":
                self.sample = Sample(
                    samples=100, group=self._group, scheduler=scheduler
                )
            if isinstance(self.sample, Sample):
                self.sample.input.table = range_query_2d.output.result
            self.histogram2d = histogram2d
            # self.sample = sample
            # self.select = select
            self.min = range_query_2d.min.output.result
            self.max = range_query_2d.max.output.result
            self.range_query_2d = range_query_2d
            scatterplot = self
            return scatterplot


class MCScatterPlot(NAry):
    "Module visualizing a multiclass scatterplot."

    def __init__(
        self,
        classes: Union[Sequence[Dict[str, Any]], Sequence[Tuple[str, ...]]],
        x_label: str = "x",
        y_label: str = "y",
        approximate: bool = False,
        **kwds: Any,
    ) -> None:
        """Multiclass ..."""
        super(MCScatterPlot, self).__init__(output_required=False, **kwds)
        self.tags.add(self.TAG_VISUALIZATION)
        self._classes = classes  # TODO: check it ...
        self._x_label = x_label
        self._y_label = y_label
        syn_x: Tuple[str, ...]
        syn_y: Tuple[str, ...]
        if isinstance(classes[0], tuple):
            syn_x, syn_y = zip(*[(x, y) for (_, x, y, *ignored) in classes])
        elif isinstance(classes[0], dict):
            syn_x, syn_y = zip(*[(d["x_column"], d["y_column"]) for d in classes])  # type: ignore
        self._translation = {x_label: syn_x, y_label: syn_y}
        self._translated_keys = set(syn_x) | set(syn_y)
        self._approximate = approximate
        self._json_cache: Optional[JSon] = None
        self.input_module: Optional[Module] = None
        self.input_slot: Optional[str] = None
        self._data_class_dict: Dict[str, _DataClass] = {}
        self.min_value: Optional[DynVar] = None
        self.max_value: Optional[DynVar] = None
        self._ipydata: bool = is_notebook()
        self.hist_tensor: Optional[np.ndarray[Any, Any]] = None
        self.sample_tensor: Optional[np.ndarray[Any, Any]] = None

    def forget_changes(self, input_slot: Slot) -> bool:
        changes = False
        if input_slot.deleted.any():
            input_slot.deleted.next()
            changes = True
        if input_slot.created.any():
            input_slot.created.next()
            changes = True
        if input_slot.updated.any():
            input_slot.updated.next()
            changes = True
        return changes

    def get_visualization(self) -> str:
        return "mcscatterplot"

    def predict_step_size(self, duration: float) -> int:
        return 1

    def group_inputs(
        self,
    ) -> Tuple[bool, Dict[str, Dict[str, Tuple[Slot, float, float]]]]:
        """
        Group inputs by classes using meta field on slots
        """
        ret: Dict[str, Dict[str, Tuple[Slot, float, float]]] = defaultdict(dict)
        changes = False
        for name in self.input_slot_names():
            if not self.has_input_slot(name):
                continue
            input_slot = self.get_input_slot(name)
            meta = input_slot.meta
            if meta is None:
                continue
            assert isinstance(meta, dict)
            input_type: str = cast(str, meta["inp"])
            class_: str = cast(str, meta["class_"])
            if input_type not in ("hist", "sample"):
                raise ValueError(f"{input_type} not in [hist, sample]")
            changes |= self.forget_changes(input_slot)
            ret[class_].update(
                {
                    input_type: (
                        input_slot,
                        cast(float, meta["x"]),
                        cast(float, meta["y"]),
                    )
                }
            )
        return changes, ret

    def build_heatmap(self, inp: Slot, domain: Any, plan: int) -> Optional[JSon]:
        inp_table = inp.data()
        if inp_table is None:
            return None
        assert isinstance(inp_table, BaseTable)
        if len(inp_table) == 0:
            return None
        row = notNone(inp_table.last()).to_dict()
        json_: JSon = {}
        if not (
            np.isnan(row["xmin"])
            or np.isnan(row["xmax"])
            or np.isnan(row["ymin"])
            or np.isnan(row["ymax"])
        ):
            data = row["array"]
            json_["bounds"] = (row["xmin"], row["ymin"], row["xmax"], row["ymax"])
            if self._ipydata:
                assert isinstance(plan, int)
                json_["binnedPixels"] = plan
                self.hist_tensor[:, :, plan] = row["array"]  # type: ignore
            else:
                data = np.copy(row["array"])  # type: ignore
                json_["binnedPixels"] = data
            json_["range"] = [np.min(data), np.max(data)]  # type: ignore
            json_["count"] = np.sum(data)
            json_["value"] = domain
            return json_
        return None

    def make_json(self, json: JSon) -> JSon:
        buffers = []
        domain = []
        samples: List[Tuple[List[Any], List[Any]]] = []
        count = 0
        xmin = ymin = -np.inf
        xmax = ymax = np.inf
        changes, grouped_inputs = self.group_inputs()
        z = len(grouped_inputs)
        if self._ipydata and self.hist_tensor is None:
            for sl in grouped_inputs.values():
                hi = sl["hist"][0]
                xbins = hi.output_module.params.xbins
                ybins = hi.output_module.params.ybins
                self.hist_tensor = np.zeros((xbins, ybins, z), dtype="int32")
                break
        for i, (cname, inputs) in enumerate(grouped_inputs.items()):
            hist_input = inputs["hist"][0]
            buff = self.build_heatmap(hist_input, cname, i)
            if buff is None:
                return json
            xmin_, ymin_, xmax_, ymax_ = buff.pop("bounds")
            xmin = max(xmin, xmin_)
            ymin = max(ymin, ymin_)
            xmax = min(xmax, xmax_)
            ymax = min(ymax, ymax_)
            buffers.append(buff)
            count += buff["count"]
            domain.append(cname)
            if "sample" in inputs:
                sample_input = inputs["sample"][0]
                select = sample_input.data()
                x_column, y_column = inputs["sample"][1], inputs["sample"][2]
            else:
                select = None

            if self._ipydata:
                smpl: Tuple[List[Any], List[Any]]
                if select is not None:
                    ph_x = get_physical_base(select[x_column])
                    ph_y = get_physical_base(select[y_column])
                    smpl = (
                        ph_x.loc[select[x_column].index.index],
                        ph_y.loc[select[y_column].index.index],
                    )
                else:
                    smpl = ([], [])
            else:
                smpl = (
                    select.to_json(orient="split", columns=[x_column, y_column])
                    if select is not None
                    else []
                )
            samples.append(smpl)
        if self._ipydata:
            samples_counter: List[int] = []
            for vx, vy in samples:
                len_s = len(vx)
                assert len_s == len(vy)
                samples_counter.append(len_s)
            nsam = max(samples_counter)
            self.sample_tensor = np.zeros((nsam, 2, z), dtype="float32")
            for i, (vx, vy) in enumerate(samples):
                if not len(vx):
                    continue
                self.sample_tensor[:, 0, i] = vx
                self.sample_tensor[:, 1, i] = vy
            json["samples_counter"] = samples_counter
            samples = []
        # TODO: check consistency among classes (e.g. same xbin, ybin etc.)
        if self._ipydata:
            assert self.hist_tensor is not None
            xbins, ybins = self.hist_tensor.shape[:-1]
        else:
            xbins, ybins = buffers[0]["binnedPixels"].shape
        encoding = {
            "x": {
                "bin": {"maxbins": xbins},
                "aggregate": "count",
                "field": self._x_label,
                "type": "quantitative",
                "scale": {"domain": [-7, 7], "range": [0, xbins]},
            },
            "z": {"field": "category", "type": "nominal", "scale": {"domain": domain}},
            "y": {
                "bin": {"maxbins": ybins},
                "aggregate": "count",
                "field": self._y_label,
                "type": "quantitative",
                "scale": {"domain": [-7, 7], "range": [0, ybins]},
            },
        }
        source = {"program": "progressivis", "type": "python", "rows": count}
        json["chart"] = dict(buffers=buffers, encoding=encoding, source=source)
        json["bounds"] = dict(xmin=xmin, ymin=ymin, xmax=xmax, ymax=ymax)
        s_data: List[float] = []
        # Code note executed and probably wrong
        for i, s in enumerate(samples):
            if not s or not isinstance(s, dict):
                continue
            d = s["data"]
            for row in d:
                row.append(i)
            s_data.extend(d)
        json["sample"] = dict(data=s_data, index=list(range(len(s_data))))
        json["columns"] = [self._x_label, self._y_label]
        if self._ipydata:
            json["hist_tensor"] = self.hist_tensor
            json["sample_tensor"] = self.sample_tensor
        return json

    def run_step(
        self, run_number: int, step_size: int, howlong: float
    ) -> ReturnRunStep:
        for name in self.get_input_slot_multiple(self.nary):
            slot = self.get_input_slot(name)
            # slot.update(run_number)
            if slot.has_buffered():
                slot.clear_buffers()
                self._json_cache = None
        return self._return_run_step(self.state_blocked, steps_run=0)

    def run(self, run_number: int) -> None:
        super(MCScatterPlot, self).run(run_number)
        if self._ipydata:
            return
        if self._json_cache is not None:
            return
        self._json_cache = self._to_json_impl()

    def to_json(self, short: bool = False, with_speed: bool = True) -> JSon:
        if self._json_cache:
            return self._json_cache
        self._json_cache = self._to_json_impl(short, with_speed)
        return self._json_cache

    def _to_json_impl(self, short: bool = False, with_speed: bool = True) -> JSon:
        self.image = None
        json = super(MCScatterPlot, self).to_json(short, with_speed=with_speed)
        if short:
            return json
        return self.make_json(json)

    def create_dependent_modules(
        self,
        input_module: Optional[Module] = None,
        input_slot: str = "result",
        sample: str = "default",
        **kwds: Any,
    ) -> None:
        self.input_module = input_module
        self.input_slot = input_slot
        with self.grouped():
            scheduler = self.scheduler()
            self.min_value = DynVar(
                {k: None for k in self._translated_keys},
                translation=self._translation,
                scheduler=scheduler,
            )
            self.max_value = DynVar(
                {k: None for k in self._translated_keys},
                translation=self._translation,
                scheduler=scheduler,
            )
            for cl in self._classes:
                if isinstance(cl, tuple):
                    self._add_class(*cl)   # type: ignore
                elif isinstance(cl, dict):
                    self._add_class(**cl)
                else:
                    raise ValueError(f"Invalid data {cl} in classes")
            self._finalize()

    def __getitem__(self, _class: str) -> _DataClass:
        return self._data_class_dict[_class]

    def _finalize(self) -> None:
        for dc in self._data_class_dict.values():
            assert dc.histogram2d is not None
            for dc2 in self._data_class_dict.values():
                assert dc2.x_column is not None and dc2.y_column is not None
                x, y = dc2.x_column, dc2.y_column
                rq2d = dc2.range_query_2d
                assert rq2d is not None and rq2d.output is not None
                dc.histogram2d.input["table", ("min", x, y)] = rq2d.output.min
                dc.histogram2d.input["table", ("max", x, y)] = rq2d.output.max

    def _add_class(
        self,
        name: str,
        x_column: str,
        y_column: str,
        sample: Union[Literal["default"], Module] = "default",
        sample_slot: str = "result",
        input_module: Optional[Module] = None,
        input_slot: Optional[str] = None,
    ) -> None:
        if self.input_module is None and input_module is None:
            raise ProgressiveError("Input module is not defined!")
        if self.input_module is not None and input_module is not None:
            raise ProgressiveError("Input module is defined twice!")
        if self.input_slot is None and input_slot is None:
            raise ProgressiveError("Input slot is not defined!")
        if (
            self.input_slot is not None
            and input_slot is not None
            and self.input_slot != input_slot
        ):
            raise ProgressiveError("Input slot is defined twice!")
        data_class = _DataClass(
            name,
            self,
            x_column,
            y_column,
            approximate=self._approximate,
            scheduler=self._scheduler,
        )
        data_class.sample = sample
        input_module = input_module or self.input_module
        input_slot = input_slot or self.input_slot
        if input_module is not None and input_slot is not None:
            data_class.create_dependent_modules(input_module, input_slot)
        col_translation = {self._x_label: x_column, self._y_label: y_column}
        hist_meta = dict(inp="hist", class_=name, **col_translation)
        if data_class.histogram2d is not None:
            self.input["table", hist_meta] = data_class.histogram2d.output.result
        if isinstance(data_class.sample, Module):
            meta = dict(inp="sample", class_=name, **col_translation)
            self.input["table", meta] = data_class.sample.output[sample_slot]
        self._data_class_dict[name] = data_class<|MERGE_RESOLUTION|>--- conflicted
+++ resolved
@@ -5,14 +5,7 @@
 
 import numpy as np
 
-<<<<<<< HEAD
-
 from progressivis.core.module import Module, ReturnRunStep, JSon
-=======
-from progressivis.core.module import Module, ReturnRunStep
-from progressivis.core import JSon, notNone
-from progressivis.table.table_base import BaseTable
->>>>>>> 870f02c4
 from progressivis.table.nary import NAry
 from progressivis.stats import MCHistogram2D, Sample
 from progressivis.table.range_query_2d import RangeQuery2d
