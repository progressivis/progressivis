--- conflicted
+++ resolved
@@ -1,9 +1,5 @@
-<<<<<<< HEAD
-__all__ = ["Heatmap", "MCScatterPlot", "Histograms"]
-=======
 
-__all__ = ["Heatmap", "MCScatterPlot", "Histograms", "Decorated"]
->>>>>>> 438ec6aa
+__all__ = ["Heatmap", "MCScatterPlot", "Histograms", "StatsExtender"]
 
 from progressivis.vis.heatmap import Heatmap
 
