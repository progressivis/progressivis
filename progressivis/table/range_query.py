<<<<<<< HEAD
from __future__ import annotations

=======
>>>>>>> 438ec6aa
import numpy as np

from progressivis.core.module import Module, ReturnRunStep
from progressivis.core.slot import SlotDescriptor
from progressivis.core.bitmap import bitmap
from progressivis.core.utils import indices_len
from ..io import Variable
from ..stats import Min, Max
from ..utils.psdict import PsDict
from . import BaseTable, Table, TableSelectedView
from .module import TableModule
from .hist_index import HistogramIndex

# from .mod_impl import ModuleImpl

from typing import Optional, Any, cast, Iterable


# def _get_physical_table(t):
#     return t if t.base is None else _get_physical_table(t.base)


class _Selection:
    def __init__(self, values: Optional[bitmap] = None):
        self._values = bitmap([]) if values is None else values

    def update(self, values: Iterable[int]) -> None:
        self._values.update(values)

    def remove(self, values: Iterable[int]) -> None:
        self._values = self._values - bitmap(values)

<<<<<<< HEAD
    def assign(self, values: Iterable[int]) -> None:
        self._values = bitmap(values)
=======
    def assign(self, values):
        self._values = values

    def add(self, values):
        self._values |= values
>>>>>>> 438ec6aa

    def add(self, values: Iterable[int]) -> None:
        self._values |= bitmap(values)


class RangeQueryImpl:  # (ModuleImpl):
    def __init__(self, column: list[str], approximate: bool):
        super(RangeQueryImpl, self).__init__()
        self._table: Optional[BaseTable] = None
        self._column = column
        # self.bins = None
        # self._hist_index = hist_index
        self._approximate = approximate
        self.result: Optional[_Selection] = None
        self.is_started = False

    def resume(
<<<<<<< HEAD
        self,
        hist_index: HistogramIndex,
        lower: float,
        upper: float,
        limit_changed: bool,
        created: Optional[bitmap] = None,
        updated: Optional[bitmap] = None,
        deleted: Optional[bitmap] = None,
    ) -> None:
        assert self.result
        if limit_changed:
            new_sel = hist_index.range_query(
=======
        self, lower, upper, limit_changed, created=None, updated=None, deleted=None
    ):
        if limit_changed:
            # print("Limit changed")
            new_sel = self._hist_index.range_query(
>>>>>>> 438ec6aa
                lower, upper, approximate=self._approximate
            )
            self.result.assign(new_sel)
            return
        if updated:
            self.result.remove(updated)
            # res = self._eval_to_ids(limit, updated)
<<<<<<< HEAD
            res = hist_index.restricted_range_query(
=======
            res = self._hist_index.restricted_range_query(
>>>>>>> 438ec6aa
                lower, upper, only_locs=updated, approximate=self._approximate
            )
            self.result.add(res)
        if created:
<<<<<<< HEAD
            res = hist_index.restricted_range_query(
=======
            res = self._hist_index.restricted_range_query(
>>>>>>> 438ec6aa
                lower, upper, only_locs=created, approximate=self._approximate
            )
            self.result.update(res)
        if deleted:
            self.result.remove(deleted)

    def start(
        self,
<<<<<<< HEAD
        table: BaseTable,
        hist_index: HistogramIndex,
        lower: float,
        upper: float,
        limit_changed: bool,
        created: Optional[bitmap] = None,
        updated: Optional[bitmap] = None,
        deleted: Optional[bitmap] = None,
    ) -> None:
        self._table = table
        self.result = _Selection()
        self.is_started = True
        self.resume(hist_index, lower, upper, limit_changed, created, updated, deleted)


class RangeQuery(TableModule):
    """ """

    parameters = [
        ("column", np.dtype(object), "unknown"),
        ("watched_key_lower", np.dtype(object), ""),
        ("watched_key_upper", np.dtype(object), ""),
=======
        table,
        lower,
        upper,
        limit_changed,
        created=None,
        updated=None,
        deleted=None,
    ):
        self._table = table
        self.result = _Selection()
        self.is_started = True
        return self.resume(lower, upper, limit_changed, created, updated, deleted)


class RangeQuery(TableModule):
    """
    """

    parameters = [
        ("column", str, "unknown"),
        ("watched_key_lower", str, ""),
        ("watched_key_upper", str, ""),
>>>>>>> 438ec6aa
        # ('hist_index', object, None) # to improve ...
    ]
    inputs = [
        SlotDescriptor("table", type=Table, required=True),
        SlotDescriptor("lower", type=Table, required=False),
        SlotDescriptor("upper", type=Table, required=False),
        SlotDescriptor("min", type=PsDict, required=False),
        SlotDescriptor("max", type=PsDict, required=False),
<<<<<<< HEAD
        SlotDescriptor("hist", type=Table, required=True),
=======
>>>>>>> 438ec6aa
    ]
    outputs = [
        SlotDescriptor("min", type=Table, required=False),
        SlotDescriptor("max", type=Table, required=False),
    ]

<<<<<<< HEAD
    def __init__(
        self,
        # hist_index: Optional[HistogramIndex] = None,
        approximate: bool = False,
        **kwds: Any
    ) -> None:
=======
    def __init__(self, hist_index=None, approximate=False, **kwds):
>>>>>>> 438ec6aa
        super(RangeQuery, self).__init__(**kwds)
        self._impl: RangeQueryImpl = RangeQueryImpl(self.params.column, approximate)
        # self._hist_index: Optional[HistogramIndex] = hist_index
        self._approximate = approximate
        self.default_step_size = 1000
<<<<<<< HEAD
        self.input_module: Optional[Module] = None
        self._min_table: Optional[PsDict] = None
        self._max_table: Optional[PsDict] = None
        self.hist_index: Optional[HistogramIndex] = None

    # @property
    # def hist_index(self) -> Optional[HistogramIndex]:
    #     return self._hist_index

    # @hist_index.setter
    # def hist_index(self, hi: HistogramIndex) -> None:
    #     self._hist_index = hi
    #     self._impl = RangeQueryImpl(self._column, hi, approximate=self._approximate)

    def create_dependent_modules(
        self,
        input_module: Module,
        input_slot: str,
        min_: Optional[Module] = None,
        max_: Optional[Module] = None,
        min_value: Optional[Module] = None,
        max_value: Optional[Module] = None,
        **kwds: Any
    ) -> RangeQuery:
        if self.input_module is not None:  # test if already called
            return self
        with self.grouped():
            scheduler = self.scheduler()
            params = self.params
            self.input_module = input_module
            self.input_slot = input_slot
            with scheduler:
                hist_index = HistogramIndex(
                    column=params.column, group=self.name, scheduler=scheduler
                )
                hist_index.input.table = input_module.output[input_slot]
                if min_ is None:
                    min_ = Min(
                        group=self.name, columns=[self._column], scheduler=scheduler
                    )
                    min_.input.table = hist_index.output.min_out
                if max_ is None:
                    max_ = Max(
                        group=self.name, columns=[self._column], scheduler=scheduler
                    )
                    max_.input.table = hist_index.output.max_out
                if min_value is None:
                    min_value = Variable(group=self.name, scheduler=scheduler)
                    min_value.input.like = min_.output.result

                if max_value is None:
                    max_value = Variable(group=self.name, scheduler=scheduler)
                    max_value.input.like = max_.output.result

                range_query = self
                range_query.hist_index = hist_index
                range_query.input.hist = hist_index.output.result
                range_query.input.table = input_module.output[input_slot]
                if min_value:
                    range_query.input.lower = min_value.output.result
                if max_value:
                    range_query.input.upper = max_value.output.result
                range_query.input.min = min_.output.result
                range_query.input.max = max_.output.result

            self.min = min_
            self.max = max_
            self.min_value = min_value
            self.max_value = max_value
            return range_query

    def _create_min_max(self) -> None:
=======
        self.input_module = None
        self._min_table = None
        self._max_table = None

    @property
    def column(self):
        return self.params.column

    @property
    def watched_key_lower(self):
        return self.params.watched_key_lower or self.column

    @property
    def watched_key_upper(self):
        return self.params.watched_key_upper or self.column

    @property
    def hist_index(self):
        return self._hist_index

    @hist_index.setter
    def hist_index(self, hi):
        self._hist_index = hi
        self._impl = RangeQueryImpl(self.column, hi, approximate=self._approximate)

    def create_dependent_modules(
        self,
        input_module,
        input_slot,
        min_=None,
        max_=None,
        min_value=None,
        max_value=None,
        hist_index=None,
        **kwds
    ):
        if self.input_module is not None:  # test if already called
            return self
        scheduler = self.scheduler()
        params = self.params
        self.input_module = input_module
        self.input_slot = input_slot
        with scheduler:
            if hist_index is None:
                hist_index = HistogramIndex(
                    column=params.column, group=self.name, scheduler=scheduler
                )
            hist_index.input.table = input_module.output[input_slot]
            if min_ is None:
                min_ = Min(group=self.name, columns=[self.column], scheduler=scheduler)
                min_.input.table = hist_index.output.min_out
            if max_ is None:
                max_ = Max(group=self.name, columns=[self.column], scheduler=scheduler)
                max_.input.table = hist_index.output.max_out
            if min_value is None:
                min_value = Variable(group=self.name, scheduler=scheduler)
                min_value.input.like = min_.output.result

            if max_value is None:
                max_value = Variable(group=self.name, scheduler=scheduler)
                max_value.input.like = max_.output.result

            range_query = self
            range_query.hist_index = hist_index
            range_query.input.table = hist_index.output.result
            if min_value:
                range_query.input.lower = min_value.output.result
            if max_value:
                range_query.input.upper = max_value.output.result
            range_query.input.min = min_.output.result
            range_query.input.max = max_.output.result

        self.min = min_
        self.max = max_
        self.min_value = min_value
        self.max_value = max_value
        return range_query

    def _create_min_max(self):
>>>>>>> 438ec6aa
        if self._min_table is None:
            self._min_table = PsDict({self.column: np.inf})
        if self._max_table is None:
            self._max_table = PsDict({self.column: -np.inf})

<<<<<<< HEAD
    def _set_minmax_out(self, attr_: str, val: float) -> None:
        d = {self._column: val}
=======
    def _set_minmax_out(self, attr_, val):
        d = {self.column: val}
>>>>>>> 438ec6aa
        if getattr(self, attr_) is None:
            setattr(self, attr_, PsDict(d))
        else:
            getattr(self, attr_).update(d)

<<<<<<< HEAD
    def _set_min_out(self, val: float) -> None:
        return self._set_minmax_out("_min_table", val)

    def _set_max_out(self, val: float) -> None:
        return self._set_minmax_out("_max_table", val)

    def get_data(self, name: str) -> Any:
=======
    def _set_min_out(self, val):
        return self._set_minmax_out("_min_table", val)

    def _set_max_out(self, val):
        return self._set_minmax_out("_max_table", val)

    def get_data(self, name):
>>>>>>> 438ec6aa
        if name == "min":
            return self._min_table
        if name == "max":
            return self._max_table
        return super(RangeQuery, self).get_data(name)

<<<<<<< HEAD
    def run_step(
        self, run_number: int, step_size: int, howlong: float
    ) -> ReturnRunStep:
=======
    def run_step(self, run_number, step_size, howlong):
>>>>>>> 438ec6aa
        input_slot = self.get_input_slot("table")
        self._create_min_max()
        #
        # lower/upper
        #
        lower_slot = self.get_input_slot("lower")
        # lower_slot.update(run_number)
        upper_slot = self.get_input_slot("upper")
        limit_changed = False
        if lower_slot.deleted.any():
            lower_slot.deleted.next()
        if lower_slot.updated.any():
            lower_slot.updated.next()
            limit_changed = True
        if lower_slot.created.any():
            lower_slot.created.next()
            limit_changed = True
        if not (lower_slot is upper_slot):
            # upper_slot.update(run_number)
            if upper_slot.deleted.any():
                upper_slot.deleted.next()
            if upper_slot.updated.any():
                upper_slot.updated.next()
                limit_changed = True
            if upper_slot.created.any():
                upper_slot.created.next()
                limit_changed = True
        #
        # min/max
        #
        min_slot = self.get_input_slot("min")
        min_slot.clear_buffers()
        # min_slot.update(run_number)
        # min_slot.created.next()
        # min_slot.updated.next()
        # min_slot.deleted.next()
        max_slot = self.get_input_slot("max")
        max_slot.clear_buffers()
        # max_slot.update(run_number)
        # max_slot.created.next()
        # max_slot.updated.next()
        # max_slot.deleted.next()
        if (
            lower_slot.data() is None
            or upper_slot.data() is None
            or len(lower_slot.data()) == 0
            or len(upper_slot.data()) == 0
        ):
            return self._return_run_step(self.state_blocked, steps_run=0)
<<<<<<< HEAD
        lower_value = lower_slot.data().get(self._watched_key_lower)
        upper_value = upper_slot.data().get(self._watched_key_upper)
=======
        lower_value = lower_slot.data().get(self.watched_key_lower)
        upper_value = upper_slot.data().get(self.watched_key_upper)
>>>>>>> 438ec6aa
        if (
            lower_slot.data() is None
            or upper_slot.data() is None
            or min_slot.data() is None
            or max_slot.data() is None
            or len(min_slot.data()) == 0
            or len(max_slot.data()) == 0
        ):
            return self._return_run_step(self.state_blocked, steps_run=0)
<<<<<<< HEAD
        minv = min_slot.data().get(self._watched_key_lower)
        maxv = max_slot.data().get(self._watched_key_upper)
=======
        minv = min_slot.data().get(self.watched_key_lower)
        maxv = max_slot.data().get(self.watched_key_upper)
>>>>>>> 438ec6aa
        if (
            lower_value is None
            or np.isnan(lower_value)
            or lower_value < minv
            or lower_value >= maxv
        ):
            lower_value = minv
            limit_changed = True
        if (
            upper_value is None
            or np.isnan(upper_value)
            or upper_value > maxv
            or upper_value <= minv
            or upper_value <= lower_value
        ):
            upper_value = maxv
            limit_changed = True
        self._set_min_out(lower_value)
        self._set_max_out(upper_value)
        # input_slot.update(run_number)
        if not input_slot.has_buffered() and not limit_changed:
            return self._return_run_step(self.state_blocked, steps_run=0)
        # ...
        steps = 0
        deleted: Optional[bitmap] = None
        if input_slot.deleted.any():
            deleted = input_slot.deleted.next(length=step_size, as_slice=False)
            steps += indices_len(deleted)
        created: Optional[bitmap] = None
        if input_slot.created.any():
            created = input_slot.created.next(length=step_size, as_slice=False)
            steps += indices_len(created)
        updated: Optional[bitmap] = None
        if input_slot.updated.any():
            updated = input_slot.updated.next(length=step_size, as_slice=False)
            steps += indices_len(updated)
        input_table = input_slot.data()
        if self.result is None:
            self.result = TableSelectedView(input_table, bitmap([]))
        assert self._impl
        hist_slot = self.get_input_slot("hist")
        hist_slot.clear_buffers()
        if not self._impl.is_started:
            self._impl.start(
                input_table,
<<<<<<< HEAD
                cast(HistogramIndex, hist_slot.output_module),
=======
>>>>>>> 438ec6aa
                lower_value,
                upper_value,
                limit_changed,
                created=created,
                updated=updated,
                deleted=deleted,
            )
        else:
            self._impl.resume(
<<<<<<< HEAD
                cast(HistogramIndex, hist_slot.output_module),
=======
>>>>>>> 438ec6aa
                lower_value,
                upper_value,
                limit_changed,
                created=created,
                updated=updated,
                deleted=deleted,
            )
<<<<<<< HEAD
        assert self._impl.result
        self.selected.selection = self._impl.result._values
=======
        self.result.selection = self._impl.result._values
>>>>>>> 438ec6aa
        return self._return_run_step(self.next_state(input_slot), steps)<|MERGE_RESOLUTION|>--- conflicted
+++ resolved
@@ -1,8 +1,6 @@
-<<<<<<< HEAD
+
 from __future__ import annotations
 
-=======
->>>>>>> 438ec6aa
 import numpy as np
 
 from progressivis.core.module import Module, ReturnRunStep
@@ -35,16 +33,9 @@
     def remove(self, values: Iterable[int]) -> None:
         self._values = self._values - bitmap(values)
 
-<<<<<<< HEAD
+
     def assign(self, values: Iterable[int]) -> None:
         self._values = bitmap(values)
-=======
-    def assign(self, values):
-        self._values = values
-
-    def add(self, values):
-        self._values |= values
->>>>>>> 438ec6aa
 
     def add(self, values: Iterable[int]) -> None:
         self._values |= bitmap(values)
@@ -62,7 +53,6 @@
         self.is_started = False
 
     def resume(
-<<<<<<< HEAD
         self,
         hist_index: HistogramIndex,
         lower: float,
@@ -75,13 +65,6 @@
         assert self.result
         if limit_changed:
             new_sel = hist_index.range_query(
-=======
-        self, lower, upper, limit_changed, created=None, updated=None, deleted=None
-    ):
-        if limit_changed:
-            # print("Limit changed")
-            new_sel = self._hist_index.range_query(
->>>>>>> 438ec6aa
                 lower, upper, approximate=self._approximate
             )
             self.result.assign(new_sel)
@@ -89,20 +72,12 @@
         if updated:
             self.result.remove(updated)
             # res = self._eval_to_ids(limit, updated)
-<<<<<<< HEAD
             res = hist_index.restricted_range_query(
-=======
-            res = self._hist_index.restricted_range_query(
->>>>>>> 438ec6aa
                 lower, upper, only_locs=updated, approximate=self._approximate
             )
             self.result.add(res)
         if created:
-<<<<<<< HEAD
             res = hist_index.restricted_range_query(
-=======
-            res = self._hist_index.restricted_range_query(
->>>>>>> 438ec6aa
                 lower, upper, only_locs=created, approximate=self._approximate
             )
             self.result.update(res)
@@ -111,7 +86,6 @@
 
     def start(
         self,
-<<<<<<< HEAD
         table: BaseTable,
         hist_index: HistogramIndex,
         lower: float,
@@ -134,30 +108,6 @@
         ("column", np.dtype(object), "unknown"),
         ("watched_key_lower", np.dtype(object), ""),
         ("watched_key_upper", np.dtype(object), ""),
-=======
-        table,
-        lower,
-        upper,
-        limit_changed,
-        created=None,
-        updated=None,
-        deleted=None,
-    ):
-        self._table = table
-        self.result = _Selection()
-        self.is_started = True
-        return self.resume(lower, upper, limit_changed, created, updated, deleted)
-
-
-class RangeQuery(TableModule):
-    """
-    """
-
-    parameters = [
-        ("column", str, "unknown"),
-        ("watched_key_lower", str, ""),
-        ("watched_key_upper", str, ""),
->>>>>>> 438ec6aa
         # ('hist_index', object, None) # to improve ...
     ]
     inputs = [
@@ -166,32 +116,24 @@
         SlotDescriptor("upper", type=Table, required=False),
         SlotDescriptor("min", type=PsDict, required=False),
         SlotDescriptor("max", type=PsDict, required=False),
-<<<<<<< HEAD
         SlotDescriptor("hist", type=Table, required=True),
-=======
->>>>>>> 438ec6aa
     ]
     outputs = [
         SlotDescriptor("min", type=Table, required=False),
         SlotDescriptor("max", type=Table, required=False),
     ]
 
-<<<<<<< HEAD
     def __init__(
         self,
         # hist_index: Optional[HistogramIndex] = None,
         approximate: bool = False,
         **kwds: Any
     ) -> None:
-=======
-    def __init__(self, hist_index=None, approximate=False, **kwds):
->>>>>>> 438ec6aa
         super(RangeQuery, self).__init__(**kwds)
         self._impl: RangeQueryImpl = RangeQueryImpl(self.params.column, approximate)
         # self._hist_index: Optional[HistogramIndex] = hist_index
         self._approximate = approximate
         self.default_step_size = 1000
-<<<<<<< HEAD
         self.input_module: Optional[Module] = None
         self._min_table: Optional[PsDict] = None
         self._max_table: Optional[PsDict] = None
@@ -264,105 +206,18 @@
             return range_query
 
     def _create_min_max(self) -> None:
-=======
-        self.input_module = None
-        self._min_table = None
-        self._max_table = None
-
-    @property
-    def column(self):
-        return self.params.column
-
-    @property
-    def watched_key_lower(self):
-        return self.params.watched_key_lower or self.column
-
-    @property
-    def watched_key_upper(self):
-        return self.params.watched_key_upper or self.column
-
-    @property
-    def hist_index(self):
-        return self._hist_index
-
-    @hist_index.setter
-    def hist_index(self, hi):
-        self._hist_index = hi
-        self._impl = RangeQueryImpl(self.column, hi, approximate=self._approximate)
-
-    def create_dependent_modules(
-        self,
-        input_module,
-        input_slot,
-        min_=None,
-        max_=None,
-        min_value=None,
-        max_value=None,
-        hist_index=None,
-        **kwds
-    ):
-        if self.input_module is not None:  # test if already called
-            return self
-        scheduler = self.scheduler()
-        params = self.params
-        self.input_module = input_module
-        self.input_slot = input_slot
-        with scheduler:
-            if hist_index is None:
-                hist_index = HistogramIndex(
-                    column=params.column, group=self.name, scheduler=scheduler
-                )
-            hist_index.input.table = input_module.output[input_slot]
-            if min_ is None:
-                min_ = Min(group=self.name, columns=[self.column], scheduler=scheduler)
-                min_.input.table = hist_index.output.min_out
-            if max_ is None:
-                max_ = Max(group=self.name, columns=[self.column], scheduler=scheduler)
-                max_.input.table = hist_index.output.max_out
-            if min_value is None:
-                min_value = Variable(group=self.name, scheduler=scheduler)
-                min_value.input.like = min_.output.result
-
-            if max_value is None:
-                max_value = Variable(group=self.name, scheduler=scheduler)
-                max_value.input.like = max_.output.result
-
-            range_query = self
-            range_query.hist_index = hist_index
-            range_query.input.table = hist_index.output.result
-            if min_value:
-                range_query.input.lower = min_value.output.result
-            if max_value:
-                range_query.input.upper = max_value.output.result
-            range_query.input.min = min_.output.result
-            range_query.input.max = max_.output.result
-
-        self.min = min_
-        self.max = max_
-        self.min_value = min_value
-        self.max_value = max_value
-        return range_query
-
-    def _create_min_max(self):
->>>>>>> 438ec6aa
         if self._min_table is None:
             self._min_table = PsDict({self.column: np.inf})
         if self._max_table is None:
             self._max_table = PsDict({self.column: -np.inf})
 
-<<<<<<< HEAD
     def _set_minmax_out(self, attr_: str, val: float) -> None:
         d = {self._column: val}
-=======
-    def _set_minmax_out(self, attr_, val):
-        d = {self.column: val}
->>>>>>> 438ec6aa
         if getattr(self, attr_) is None:
             setattr(self, attr_, PsDict(d))
         else:
             getattr(self, attr_).update(d)
 
-<<<<<<< HEAD
     def _set_min_out(self, val: float) -> None:
         return self._set_minmax_out("_min_table", val)
 
@@ -370,28 +225,15 @@
         return self._set_minmax_out("_max_table", val)
 
     def get_data(self, name: str) -> Any:
-=======
-    def _set_min_out(self, val):
-        return self._set_minmax_out("_min_table", val)
-
-    def _set_max_out(self, val):
-        return self._set_minmax_out("_max_table", val)
-
-    def get_data(self, name):
->>>>>>> 438ec6aa
         if name == "min":
             return self._min_table
         if name == "max":
             return self._max_table
         return super(RangeQuery, self).get_data(name)
 
-<<<<<<< HEAD
     def run_step(
         self, run_number: int, step_size: int, howlong: float
     ) -> ReturnRunStep:
-=======
-    def run_step(self, run_number, step_size, howlong):
->>>>>>> 438ec6aa
         input_slot = self.get_input_slot("table")
         self._create_min_max()
         #
@@ -441,13 +283,8 @@
             or len(upper_slot.data()) == 0
         ):
             return self._return_run_step(self.state_blocked, steps_run=0)
-<<<<<<< HEAD
         lower_value = lower_slot.data().get(self._watched_key_lower)
         upper_value = upper_slot.data().get(self._watched_key_upper)
-=======
-        lower_value = lower_slot.data().get(self.watched_key_lower)
-        upper_value = upper_slot.data().get(self.watched_key_upper)
->>>>>>> 438ec6aa
         if (
             lower_slot.data() is None
             or upper_slot.data() is None
@@ -457,13 +294,8 @@
             or len(max_slot.data()) == 0
         ):
             return self._return_run_step(self.state_blocked, steps_run=0)
-<<<<<<< HEAD
         minv = min_slot.data().get(self._watched_key_lower)
         maxv = max_slot.data().get(self._watched_key_upper)
-=======
-        minv = min_slot.data().get(self.watched_key_lower)
-        maxv = max_slot.data().get(self.watched_key_upper)
->>>>>>> 438ec6aa
         if (
             lower_value is None
             or np.isnan(lower_value)
@@ -509,10 +341,7 @@
         if not self._impl.is_started:
             self._impl.start(
                 input_table,
-<<<<<<< HEAD
                 cast(HistogramIndex, hist_slot.output_module),
-=======
->>>>>>> 438ec6aa
                 lower_value,
                 upper_value,
                 limit_changed,
@@ -522,10 +351,7 @@
             )
         else:
             self._impl.resume(
-<<<<<<< HEAD
                 cast(HistogramIndex, hist_slot.output_module),
-=======
->>>>>>> 438ec6aa
                 lower_value,
                 upper_value,
                 limit_changed,
@@ -533,10 +359,6 @@
                 updated=updated,
                 deleted=deleted,
             )
-<<<<<<< HEAD
         assert self._impl.result
         self.selected.selection = self._impl.result._values
-=======
-        self.result.selection = self._impl.result._values
->>>>>>> 438ec6aa
         return self._return_run_step(self.next_state(input_slot), steps)