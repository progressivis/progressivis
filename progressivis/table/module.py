"""
TableModule is the base class for all the modules updating internally a Table
and exposing it as an output slot.
"""
from __future__ import annotations

from ..core.module import Module, ReturnRunStep, JSon  # noqa: F401
from ..core.slot import SlotDescriptor, Slot
from .table_base import TableSelectedView, BaseTable
from .table import Table
from .slot_join import SlotJoin
from progressivis.utils import PsDict

from typing import Optional, Dict, List, Union, Any, cast


Columns = Union[None, List[str]]  # , Dict[str, List[str]]]


# pylint: disable=abstract-method
class TableModule(Module):
    "Base class for modules managing tables."
    outputs = [SlotDescriptor("result", type=Table, required=True)]

    def __init__(
        self,
        columns: Optional[Columns] = None,
        output_required: Optional[bool] = True,
        **kwds: Any,
    ) -> None:
        super(TableModule, self).__init__(**kwds)
        if "table_slot" in kwds:
            raise RuntimeError("don't use table_slot")
        if not output_required:
            # Change the descriptor so it's not required any more
            # The original SD is kept in the shared outputs/all_outputs
            # class variables
            sd = SlotDescriptor("result", type=Table, required=False)
            self.output_descriptors["result"] = sd
        self._columns: Optional[List[str]] = None
        self._columns_dict: Dict[str, List[str]] = {}
        if isinstance(columns, dict):
            assert len(columns)
            for v in columns.values():
                self._columns = v
                break
            self._columns_dict = columns
        elif isinstance(columns, list):  # backward compatibility
            self._columns = columns
            for k in self._input_slots.keys():
                self._columns_dict[k] = columns
                break
        else:
            assert columns is None
        self.__result: Union[None, BaseTable, PsDict] = None

    def get_first_input_slot(self) -> Optional[str]:
        for k in self.input_slot_names():
            return k
        return None

    def close_all(self) -> None:
        super(TableModule, self).close_all()
        if isinstance(self.__result, Table) and self.__result.storagegroup is not None:
            self.__result.storagegroup.close_all()

    @property
    def result(self) -> Union[None, BaseTable, PsDict]:
        return self.__result

    @result.setter
    def result(self, val: Union[BaseTable, PsDict, None]) -> None:
        if self.__result is not None:
            raise KeyError("result cannot be assigned more than once")
        self.__result = val

    @property
    def table(self) -> Table:
        return cast(Table, self.__result)

    @property
    def psdict(self) -> PsDict:
        return cast(PsDict, self.__result)

    @property
    def selected(self) -> TableSelectedView:
        return cast(TableSelectedView, self.__result)

    def get_data(self, name: str) -> Any:
        if name in ("result", "table"):
            return self.result
        return super(TableModule, self).get_data(name)

    def get_columns(
        self, table: Union[BaseTable, Dict[str, Any]], slot: Optional[str] = None
    ) -> List[str]:
        """
        Return all the columns of interest from the specified table.

        If the module has been created without a list of columns, then all
        the columns of the table are returned.
        Otherwise, the interesection between the specified list and the
        existing columns is returned.
        """
        if table is None:
            return None
        if slot is None:
            _columns = self._columns
        else:
            _columns = self._columns_dict.get(slot)
        df_columns = table.keys() if isinstance(table, dict) else table.columns
        if _columns is None:
            _columns = list(df_columns)
        else:
            cols = set(_columns)
            diff = cols.difference(df_columns)
            for column in diff:
                _columns.remove(column)  # maintain the order
        return _columns

<<<<<<< HEAD
    def filter_columns(
        self, df: BaseTable, indices: Optional[Any] = None, slot: Optional[str] = None
    ) -> BaseTable:
=======
    def filter_columns(self, df, indices=None, slot=None, cols=None):
>>>>>>> 438ec6aa
        """
        Return the specified table filtered by the specified indices and
        limited to the columns of interest.
        """
        if self._columns is None or (
            slot is not None and slot not in self._columns_dict
        ):
            if indices is None:
                return df
<<<<<<< HEAD
            return cast(BaseTable, df.loc[indices])
        cols = self.get_columns(df, slot)
=======
            return df.loc[indices]
        cols = cols or self.get_columns(df, slot)
>>>>>>> 438ec6aa
        if cols is None:
            return None
        if indices is None:
            if isinstance(cols, (int, str)):
                cols = slice(cols, cols)
            # return df[cols]
        return df.loc[indices, cols]  # type: ignore

    def get_slot_columns(self, name: str) -> List[str]:
        cols = self._columns_dict.get(name)
        if cols is not None:
            return cols
        slot = self.get_input_slot(name)
        if slot is not None:
            return list(slot.data().columns)
        return []

    def has_output_datashape(self, name: str = "table") -> bool:
        for osl in self.all_outputs:
            if osl.name == name:
                break
        else:
            raise ValueError("Output slot not declared")
        return osl.datashape is not None

    def get_output_datashape(self, name: str = "table") -> str:
        for osl in self.all_outputs:
            if osl.name == name:
                # output_ = osl
                break
        else:
            raise ValueError("Output slot not declared")
        if osl.datashape is None:
            raise ValueError("datashape not defined on {} output slot")
        dshapes = []
        for k, v in osl.datashape.items():
            isl = self.get_input_slot(k)
            assert isl is not None
            table = isl.data()
            if v == "#columns":
                colsn = self.get_slot_columns(k)
            elif v == "#all":
                colsn = table._columns
            else:
                assert isinstance(v, list)
                colsn = v
            for colname in colsn:
                col = table._column(colname)
                if len(col.shape) > 1:
                    dshapes.append(f"{col.name}: {col.shape[1]} * {col.dshape}")
                else:
                    dshapes.append(f"{col.name}: {col.dshape}")
        return "{" + ",".join(dshapes) + "}"

    def get_datashape_from_expr(self) -> str:
        if hasattr(self, "expr"):
            expr = getattr(self, "expr")
            return "{{{cols}}}".format(cols=",".join(expr.keys()))
        raise ValueError("expr attribute not defined")

    def make_slot_join(self, *slots: Slot) -> SlotJoin:
        return SlotJoin(self, *slots)<|MERGE_RESOLUTION|>--- conflicted
+++ resolved
@@ -118,13 +118,10 @@
                 _columns.remove(column)  # maintain the order
         return _columns
 
-<<<<<<< HEAD
+
     def filter_columns(
-        self, df: BaseTable, indices: Optional[Any] = None, slot: Optional[str] = None
+        self, df: BaseTable, indices: Optional[Any] = None, slot: Optional[str] = None, cols: Columns = None
     ) -> BaseTable:
-=======
-    def filter_columns(self, df, indices=None, slot=None, cols=None):
->>>>>>> 438ec6aa
         """
         Return the specified table filtered by the specified indices and
         limited to the columns of interest.
@@ -134,13 +131,8 @@
         ):
             if indices is None:
                 return df
-<<<<<<< HEAD
             return cast(BaseTable, df.loc[indices])
-        cols = self.get_columns(df, slot)
-=======
-            return df.loc[indices]
         cols = cols or self.get_columns(df, slot)
->>>>>>> 438ec6aa
         if cols is None:
             return None
         if indices is None:
