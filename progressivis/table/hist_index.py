--- conflicted
+++ resolved
@@ -13,20 +13,15 @@
 from progressivis.core.bitmap import bitmap
 from progressivis.core.slot import SlotDescriptor
 from progressivis.core.utils import slice_to_arange, fix_loc
-<<<<<<< HEAD
 from progressivis.core.module import ReturnRunStep, Module
-=======
->>>>>>> 438ec6aa
 from .module import TableModule
 from . import Table
 from ..core.utils import indices_len
 from . import TableSelectedView
 
-<<<<<<< HEAD
+
 from typing import List, Optional, Any, Callable, Tuple
 
-=======
->>>>>>> 438ec6aa
 APPROX = False
 logger = logging.getLogger(__name__)
 
@@ -108,12 +103,9 @@
         mean = float(len_c) / len_b
         return len(bm1) + len(bm2) < max(self._merge_coef * mean, self._merge_threshold)
 
-<<<<<<< HEAD
+
     def merge_once(self) -> int:
         assert self.bins is not None
-=======
-    def merge_once(self):
->>>>>>> 438ec6aa
         assert len(self.bins) + 1 == len(self.bitmaps), "unexpected # of bins"
         bins_1 = list(self.bins)
         bins_1.append(None)
@@ -155,13 +147,10 @@
         else:
             samples = ids
         s_vals = self.column.loc[samples]
-<<<<<<< HEAD
+
         v = np.median(s_vals)  # type: ignore
-=======
-        v = np.median(s_vals)
         if v == self.bins[i - 1] or v == self.bins[i]:  # there are a lot of identical
             return  # values=> do not divide
->>>>>>> 438ec6aa
         if i >= len(self.bins):
             assert self.bins[i - 1] < v
         else:
@@ -169,25 +158,15 @@
         values = self.column.loc[ids]
         lower_bin = bitmap(ids[values < v])
         upper_bin = self.bitmaps[i] - lower_bin
-<<<<<<< HEAD
-        lower_len = len(lower_bin)
-        upper_len = len(upper_bin)
-        t = len(ids) * self._perm_deviation
-        if abs(lower_len - upper_len) > t:
-            logger.info(
-                f"DIFF: {lower_len} {upper_len} {float(abs(lower_len - upper_len)) / len(ids)}"
-            )
-        self.bins = np.insert(self.bins, i, v)  # type: ignore
-        assert self.bins is not None
-=======
         # lower_len = len(lower_bin)
         # upper_len = len(upper_bin)
         # t = len(ids) * self._perm_deviation
         # if abs(lower_len - upper_len) > t:
-        #    print("DIFF: ", lower_len, upper_len,
-        #          float(abs(lower_len - upper_len))/len(ids))
-        self.bins = np.insert(self.bins, i, v)
->>>>>>> 438ec6aa
+        #    logger.info(
+        #        f"DIFF: {lower_len} {upper_len} {float(abs(lower_len - upper_len)) / len(ids)}"
+        #    )
+        self.bins = np.insert(self.bins, i, v)  # type: ignore
+        assert self.bins is not None
         if i + 1 >= len(self.bins):
             assert self.bins[i - 1] < self.bins[i]
         else:
@@ -198,11 +177,7 @@
             )
         self.bitmaps.insert(i, lower_bin)
         self.bitmaps[i + 1] = upper_bin
-<<<<<<< HEAD
         # print("*", end="")
-=======
-        # print('*', end='')
->>>>>>> 438ec6aa
 
     def _get_bin(self, val: float) -> bitmap:
         i = np.digitize(val, self.bins)  # type: ignore
@@ -258,26 +233,17 @@
             for bm in self.bitmaps[:pos]:
                 detail.update(bm)
         else:
-<<<<<<< HEAD
             for bm in self.bitmaps[pos + 1 :]:
-=======
-            for bm in self.bitmaps[pos+1:]:
->>>>>>> 438ec6aa
                 detail.update(bm)
         return detail
 
     def restricted_query(
-<<<<<<< HEAD
         self,
         operator_: Callable[[Any, Any], int],
         limit: Any,
         only_locs: Any,
         approximate: bool = APPROX,
     ) -> bitmap:  # blocking...
-=======
-        self, operator_, limit, only_locs, approximate=APPROX
-    ):  # blocking...
->>>>>>> 438ec6aa
         """
         Returns the subset of only_locs matching the query.
         """
@@ -294,11 +260,7 @@
             for bm in self.bitmaps[:pos]:
                 detail.update(bm & only_locs)
         else:
-<<<<<<< HEAD
             for bm in self.bitmaps[pos + 1 :]:
-=======
-            for bm in self.bitmaps[pos+1:]:
->>>>>>> 438ec6aa
                 detail.update(bm & only_locs)
         return detail
 
@@ -324,11 +286,7 @@
                 values = self.column.loc[ids]
                 selected = ids[values < upper]
                 detail.update(selected)
-<<<<<<< HEAD
         for bm in self.bitmaps[pos[0] + 1 : pos[1]]:
-=======
-        for bm in self.bitmaps[pos[0]+1:pos[1]]:
->>>>>>> 438ec6aa
             detail.update(bm)
         return detail
 
@@ -342,11 +300,7 @@
             lower, upper = upper, lower
         pos = np.digitize([lower, upper], self.bins)  # type: ignore
         detail = bitmap()
-<<<<<<< HEAD
         res = self.bitmaps[pos[0] + 1 : pos[1]]
-=======
-        res = self.bitmaps[pos[0]+1:pos[1]]
->>>>>>> 438ec6aa
         if not approximate:
             ids = np.array(self.bitmaps[pos[0]], np.int64)
             values = self.column.loc[ids]
@@ -362,13 +316,9 @@
             res.append(detail)
         return res
 
-<<<<<<< HEAD
     def restricted_range_query(
         self, lower: float, upper: float, only_locs: Any, approximate: bool = APPROX
     ) -> bitmap:
-=======
-    def restricted_range_query(self, lower, upper, only_locs, approximate=APPROX):
->>>>>>> 438ec6aa
         """
         Return the bitmap of only_locs rows in range [`lower`, `upper`[
         """
@@ -389,11 +339,7 @@
                 values = self.column.loc[ids]
                 selected = ids[values < upper]
                 detail.update(selected)
-<<<<<<< HEAD
         for bm in self.bitmaps[pos[0] + 1 : pos[1]]:
-=======
-        for bm in self.bitmaps[pos[0]+1:pos[1]]:
->>>>>>> 438ec6aa
             detail.update(bm & only_locs)
         return detail
 
@@ -417,11 +363,7 @@
 
     parameters = [
         ("bins", np.dtype(int), 126),  # actually 128 with "-inf" and "inf"
-<<<<<<< HEAD
         ("init_threshold", np.dtype(int), 1),
-=======
-        ("init_threshold", int, 1),
->>>>>>> 438ec6aa
     ]
     inputs = [SlotDescriptor("table", type=Table, required=True)]
     outputs = [
@@ -449,18 +391,13 @@
         values = input_table[self.column]
         return values.min(), values.max()
 
-<<<<<<< HEAD
     def get_data(self, name: str) -> Any:
-=======
-    def get_data(self, name):
->>>>>>> 438ec6aa
         if name in ("min_out", "max_out"):
             if self._impl is None:
                 return None
             if self._input_table is None:
                 return None
         if name == "min_out":
-<<<<<<< HEAD
             min_bin = self.get_min_bin()
             if min_bin is None:
                 return None
@@ -476,20 +413,6 @@
             if self._max_table is None:
                 self._max_table = TableSelectedView(self._input_table, bitmap([]))
             self._max_table.selection = max_bin
-=======
-            if self.get_min_bin() is None:
-                return None
-            if self._min_table is None:
-                self._min_table = TableSelectedView(self._input_table, bitmap([]))
-            self._min_table.selection = self.get_min_bin()
-            return self._min_table
-        if name == "max_out":
-            if self.get_max_bin() is None:
-                return None
-            if self._max_table is None:
-                self._max_table = TableSelectedView(self._input_table, bitmap([]))
-            self._max_table.selection = self.get_max_bin()
->>>>>>> 438ec6aa
             return self._max_table
         return super(HistogramIndex, self).get_data(name)
 
@@ -503,17 +426,11 @@
             return None
         return self._impl.get_max_bin()
 
-<<<<<<< HEAD
     def run_step(
         self, run_number: int, step_size: int, howlong: float
     ) -> ReturnRunStep:
         input_slot = self.get_input_slot("table")
         assert input_slot is not None
-=======
-    def run_step(self, run_number, step_size, howlong):
-        input_slot = self.get_input_slot("table")
-        # input_slot.update(run_number)
->>>>>>> 438ec6aa
         steps = 0
         input_table = input_slot.data()
         self._input_table = input_table
@@ -527,11 +444,7 @@
             input_slot.clear_buffers()
             bound_min, bound_max = self.compute_bounds(input_table)
             self._impl = _HistogramIndexImpl(
-<<<<<<< HEAD
                 self.column, input_table, bound_min, bound_max, self.params.bins
-=======
-                self.column, input_table, bound_min, bound_max, self.params.bins,
->>>>>>> 438ec6aa
             )
             self.selection = bitmap(input_table.index)
             self.result = TableSelectedView(input_table, self.selection)
@@ -562,7 +475,6 @@
         input_table = input_slot.data()
         # self._table = input_table
         self._impl.update_histogram(created, updated, deleted)
-<<<<<<< HEAD
         self.selected.selection = self.selection
         return self._return_run_step(self.next_state(input_slot), steps_run=steps)
 
@@ -572,12 +484,6 @@
         limit: Any,
         input_ids: Optional[slice] = None,
     ) -> bitmap:
-=======
-        self.result.selection = self.selection
-        return self._return_run_step(self.next_state(input_slot), steps_run=steps)
-
-    def _eval_to_ids(self, operator_, limit, input_ids=None):
->>>>>>> 438ec6aa
         input_slot = self.get_input_slot("table")
         table_ = input_slot.data()
         if input_ids is None:
@@ -651,13 +557,9 @@
             operator.__ge__, lower
         )
 
-<<<<<<< HEAD
     def restricted_range_query(
         self, lower: float, upper: float, only_locs: Any, approximate: bool = APPROX
     ) -> bitmap:
-=======
-    def restricted_range_query(self, lower, upper, only_locs, approximate=APPROX):
->>>>>>> 438ec6aa
         """
         Return the list of rows with values in range [`lower`, `upper`[
         among only_locs
@@ -675,7 +577,6 @@
             self._eval_to_ids(operator.__ge__, lower, only_locs)
         )
 
-<<<<<<< HEAD
     def create_dependent_modules(
         self, input_module: Module, input_slot: str, **kwds: Any
     ) -> HistogramIndex:
@@ -686,14 +587,4 @@
             hist_index.input.table = input_module.output[input_slot]
             # hist_index.input.min = min_.output.result
             # hist_index.input.max = max_.output.result
-            return hist_index
-=======
-    def create_dependent_modules(self, input_module, input_slot, **kwds):
-        self.input_module = input_module
-        self.input_slot = input_slot
-        hist_index = self
-        hist_index.input.table = input_module.output[input_slot]
-        # hist_index.input.min = min_.output.result
-        # hist_index.input.max = max_.output.result
-        return hist_index
->>>>>>> 438ec6aa
+            return hist_index