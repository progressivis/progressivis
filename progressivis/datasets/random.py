from __future__ import annotations

import numpy as np
import csv
import os
import os.path
import pandas as pd


from typing import Optional, Any, List


# filename='data/bigfile.csv'
# rows = 1000000
# cols = 30

<<<<<<< HEAD

def generate_random_csv(filename: str, rows: int, cols: int, seed: int = 1234) -> str:
=======
def generate_random_csv(filename, rows=900_000, cols=10, seed=1234):
>>>>>>> 438ec6aa
    if os.path.exists(filename):
        return filename
    try:
        with open(filename, "w") as csvfile:
            writer = csv.writer(csvfile)
            np.random.seed(seed=seed)
            for _ in range(0, rows):
                row = list(np.random.normal(loc=0.5, scale=0.8, size=cols))
                writer.writerow(row)
    except (KeyboardInterrupt, SystemExit):
        os.remove(filename)
        raise
    return filename

<<<<<<< HEAD

def generate_random_multivariate_normal_csv(
    filename: str,
    rows: int,
    seed: int = 1234,
    header: Optional[str] = None,
    reset: Optional[bool] = False,
) -> str:
=======
def generate_multiscale_random_csv(filename, rows=5_000_000, seed=1234, choice=('A', 'B', 'C', 'D'), overwrite=False):
    if os.path.exists(filename):
        return filename
    np.random.seed(seed)
    df = pd.DataFrame({
        'A': np.random.normal(0, 3, rows),
        'B': np.random.normal(5, 2, rows),
        'C': np.random.normal(-5, 4, rows),
        'D': np.random.normal(5, 3, rows),
        'I': np.random.randint(0, 10_000, size=rows, dtype=int),
        'S': np.random.choice(choice, rows)
    })
    try:
        df.to_csv(filename, index=False)
    except (KeyboardInterrupt, SystemExit):
        os.remove(filename)
        raise
    return filename

def generate_random_multivariate_normal_csv(filename, rows, seed=1234, header=None, reset=False):
>>>>>>> 438ec6aa
    """
    Adapted from: https://github.com/e-/PANENE/blob/master/examples/kernel_density/online.py
    Author: Jaemin Jo
    Date: February 2019
    License: https://github.com/e-/PANENE/blob/master/LICENSE
    """
    if isinstance(filename, str) and os.path.exists(filename) and not reset:
        return filename

    def mv(
        n: int, mean: List[float], cov: List[List[float]]
    ) -> np.ndarray[Any, np.dtype[np.float32]]:
        return np.random.multivariate_normal(mean, cov, size=(n)).astype(np.float32)

    N = rows // 3
    X = np.concatenate(  # type: ignore
        (
            mv(N, [0.1, 0.3], [[0.01, 0], [0, 0.09]]),
            mv(N, [0.7, 0.5], [[0.04, 0], [0, 0.01]]),
            mv(N, [-0.4, -0.3], [[0.09, 0.04], [0.04, 0.02]]),
        ),
        axis=0,
    )
    np.random.shuffle(X)
    kw = {} if header is None else dict(header=header, comments="")
    np.savetxt(filename, X, delimiter=",", **kw)  # type: ignore
    return filename<|MERGE_RESOLUTION|>--- conflicted
+++ resolved
@@ -7,19 +7,16 @@
 import pandas as pd
 
 
-from typing import Optional, Any, List
+from typing import Optional, Any, List, Tuple
 
 
 # filename='data/bigfile.csv'
 # rows = 1000000
 # cols = 30
 
-<<<<<<< HEAD
-
-def generate_random_csv(filename: str, rows: int, cols: int, seed: int = 1234) -> str:
-=======
-def generate_random_csv(filename, rows=900_000, cols=10, seed=1234):
->>>>>>> 438ec6aa
+def generate_random_csv(filename: str,
+                        rows: int = 900_000,
+                        cols: int = 10, seed: int = 1234) -> str:
     if os.path.exists(filename):
         return filename
     try:
@@ -34,8 +31,6 @@
         raise
     return filename
 
-<<<<<<< HEAD
-
 def generate_random_multivariate_normal_csv(
     filename: str,
     rows: int,
@@ -43,28 +38,6 @@
     header: Optional[str] = None,
     reset: Optional[bool] = False,
 ) -> str:
-=======
-def generate_multiscale_random_csv(filename, rows=5_000_000, seed=1234, choice=('A', 'B', 'C', 'D'), overwrite=False):
-    if os.path.exists(filename):
-        return filename
-    np.random.seed(seed)
-    df = pd.DataFrame({
-        'A': np.random.normal(0, 3, rows),
-        'B': np.random.normal(5, 2, rows),
-        'C': np.random.normal(-5, 4, rows),
-        'D': np.random.normal(5, 3, rows),
-        'I': np.random.randint(0, 10_000, size=rows, dtype=int),
-        'S': np.random.choice(choice, rows)
-    })
-    try:
-        df.to_csv(filename, index=False)
-    except (KeyboardInterrupt, SystemExit):
-        os.remove(filename)
-        raise
-    return filename
-
-def generate_random_multivariate_normal_csv(filename, rows, seed=1234, header=None, reset=False):
->>>>>>> 438ec6aa
     """
     Adapted from: https://github.com/e-/PANENE/blob/master/examples/kernel_density/online.py
     Author: Jaemin Jo
@@ -91,4 +64,28 @@
     np.random.shuffle(X)
     kw = {} if header is None else dict(header=header, comments="")
     np.savetxt(filename, X, delimiter=",", **kw)  # type: ignore
+    return filename
+
+def generate_multiscale_random_csv(
+        filename: str,
+        rows: int = 5_000_000,
+        seed: int = 1234,
+        choice: Tuple[str] = ('A', 'B', 'C', 'D'),
+        overwrite: bool = False) -> str:
+    if os.path.exists(filename):
+        return filename
+    np.random.seed(seed)
+    df = pd.DataFrame({
+        'A': np.random.normal(0, 3, rows),
+        'B': np.random.normal(5, 2, rows),
+        'C': np.random.normal(-5, 4, rows),
+        'D': np.random.normal(5, 3, rows),
+        'I': np.random.randint(0, 10_000, size=rows, dtype=int),
+        'S': np.random.choice(choice, rows)
+    })
+    try:
+        df.to_csv(filename, index=False)
+    except (KeyboardInterrupt, SystemExit):
+        os.remove(filename)
+        raise
     return filename