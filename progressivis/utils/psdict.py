--- conflicted
+++ resolved
@@ -24,7 +24,6 @@
         else:
             other = {}
         super().__init__(other, **kwargs)
-<<<<<<< HEAD
         self._index: Optional[Dict[str, int]] = None
         self._deleted: Dict[str, int] = {}
         self._inverse: Optional[Dict[int, str]] = None
@@ -34,15 +33,6 @@
     def compute_updates(
         self, start: int, now: float, mid: Optional[str], cleanup: bool = True
     ) -> Optional[IndexUpdate]:
-=======
-        self._index = None
-        self._deleted = {}
-        self._inverse = None
-        self._inverse_del = None
-        self.changes = None
-
-    def compute_updates(self, start, now, mid=None, cleanup=True):
->>>>>>> 438ec6aa
         assert False, "compute_updates should not be called on PsDict"
         if self.changes:
             updates = self.changes.compute_updates(start, now, mid, cleanup=cleanup)
@@ -106,11 +96,7 @@
             if k in self._deleted:  # a previously deleted key was added later
                 del self._deleted[k]
 
-<<<<<<< HEAD
     def created_indices(self, prev: PsDict) -> bitmap:
-=======
-    def created_indices(self, prev):
->>>>>>> 438ec6aa
         if self._index is None:
             return bitmap(range(len(prev), len(self)))
         new_keys = set(self.keys()) - set(prev.keys())
@@ -149,19 +135,12 @@
         del self._index[key]
         super().__delitem__(key)
 
-<<<<<<< HEAD
+
     def clear(self) -> None:
         for key in list(self.keys()):
             del self[key]
 
     def set_nth(self, i: int, val: Any) -> None:
-=======
-    def clear(self):
-        for key in list(self.keys()):
-            del self[key]
-
-    def set_nth(self, i, val):
->>>>>>> 438ec6aa
         self[list(self)[i]] = val
 
     def get_nth(self, i: int) -> Any:
