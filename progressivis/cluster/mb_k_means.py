import logging

from collections import deque
import numpy as np
import pandas as pd
from sklearn.cluster import MiniBatchKMeans
from sklearn.cluster._kmeans import _mini_batch_convergence
from sklearn.utils.validation import check_random_state
from progressivis import ProgressiveError, SlotDescriptor
from progressivis.core.utils import indices_len
from ..table.module import TableModule
from ..table import Table, TableSelectedView
from ..table.dshape import dshape_from_dtype, dshape_from_columns
from ..io import DynVar
from ..utils.psdict import PsDict
from ..core.decorators import process_slot, run_if_any
from ..table.filtermod import FilterMod
from ..stats import Var
logger = logging.getLogger(__name__)

<<<<<<< HEAD

=======
>>>>>>> 9c31d494
class MBKMeans(TableModule):
    """
    Mini-batch k-means using the sklearn implementation.
    """
    parameters = [('samples',  np.dtype(int), 50)]
    inputs = [
        SlotDescriptor('table', type=Table, required=True),
        SlotDescriptor('var', type=Table, required=True),
        SlotDescriptor('moved_center', type=PsDict, required=False)
    ]
    outputs = [
        SlotDescriptor('labels', type=Table, required=False),
        SlotDescriptor('conv', type=PsDict, required=False)
    ]

    def __init__(self, n_clusters, columns=None, batch_size=100, tol=0.01,
                 is_input=True, is_greedy=True, random_state=None, **kwds):
        super().__init__(**kwds)
        self.mbk = MiniBatchKMeans(n_clusters=n_clusters,
                                   batch_size=batch_size,
                                   verbose=True,
                                   tol=tol,
                                   random_state=random_state)
        self.columns = columns
        self.n_clusters = n_clusters
        self.default_step_size = 100
        self._labels = None
        self._remaining_inits = 10
        self._initialization_steps = 0
        self._is_input = is_input
        self._tol = tol
        self._conv_out = PsDict({'convergence': 'unknown'})
        self.params.samples = n_clusters
        self._is_greedy = is_greedy
        self.convergence_context = {}

    def predict_step_size(self, duration):
        p = super().predict_step_size(duration)
        return max(p, self.n_clusters)

    def reset(self, init='k-means++'):
        self.mbk = MiniBatchKMeans(n_clusters=self.mbk.n_clusters,
                                   batch_size=self.mbk.batch_size,
                                   init=init,
                                   # tol=self._rel_tol,
                                   random_state=self.mbk.random_state)
        dfslot = self.get_input_slot('table')
        dfslot.reset()
        self.set_state(self.state_ready)
        self.convergence_context = {}
        # do not resize result to zero
        # it contains 1 row per centroid
        if self._labels is not None:
            self._labels.resize(0)

    def starting(self):
        super().starting()
        opt_slot = self.get_output_slot('labels')
        if opt_slot:
            logger.debug('Maintaining labels')
            self.maintain_labels(True)
        else:
            logger.debug('Not maintaining labels')
            self.maintain_labels(False)

    def maintain_labels(self, yes=True):
        if yes and self._labels is None:
            self._labels = Table(self.generate_table_name('labels'),
                                 dshape="{labels: int64}",
                                 create=True)
        elif not yes:
            self._labels = None

    def labels(self):
        return self._labels

    def get_data(self, name):
        if name == 'labels':
            return self.labels()
        if name == 'conv':
            return self._conv_out
        return super().get_data(name)

    def is_greedy(self):
        return self._is_greedy

    def _process_labels(self, locs):
        labels = self.mbk.labels_
        u_locs = locs & self._labels.index  # ids to update
        if not u_locs:  # shortcut
            self._labels.append({'labels': labels},
                                indices=locs)
            return
<<<<<<< HEAD
        a_locs = locs - u_locs  # ids to append
=======
        a_locs = locs - u_locs # ids to append
        if not a_locs: # 2nd shortcut
            self._labels.loc[locs, 'labels'] = labels
            return
>>>>>>> 9c31d494
        df = pd.DataFrame({'labels': labels}, index=locs)
        u_labels = df.loc[u_locs, 'labels']
        a_labels = df.loc[a_locs, 'labels']
        self._labels.loc[u_locs, 'labels'] = u_labels
        self._labels.append({'labels': a_labels},
                            indices=a_locs)

    def run_step(self, run_number, step_size, howlong):
        dfslot = self.get_input_slot('table')
        # TODO varslot is only required if we have tol > 0
        varslot = self.get_input_slot('var')
        moved_center = self.get_input_slot('moved_center')
        init_centers = 'k-means++'
        if moved_center is not None:
            # TODO I thought update was called before run_step?
            moved_center.update(run_number)
            if moved_center.has_buffered():
                print("Moved center!!")
                moved_center.clear_buffers()
                msg = moved_center.data()
                for c in msg:
                    self.set_centroid(c, msg[c][:2])
                init_centers = self.mbk.cluster_centers_
                self.reset(init=init_centers)
                dfslot.clear_buffers()  # No need to re-reset next
                varslot.clear_buffers()
        if dfslot.has_buffered() or varslot.has_buffered():
            logger.debug('has deleted or updated, reseting')
            self.reset(init=init_centers)
            dfslot.clear_buffers()
            varslot.clear_buffers()
        # print('dfslot has buffered %d elements'% dfslot.created_length())
        input_df = dfslot.data()
        var_data = varslot.data()
        batch_size = self.mbk.batch_size or 100
        if (input_df is None or
           var_data is None or
           len(input_df) < max(self.mbk.n_clusters, batch_size)):
            # Not enough data yet ...
            return self._return_run_step(self.state_blocked, 0)
        cols = self.get_columns(input_df)
        dtype = input_df.columns_common_dtype(cols)
        n_features = len(cols)
        n_samples = len(input_df)
        is_conv = False
        if self._tol > 0:
            v = np.array(list(var_data.values()), dtype=np.float64)
            tol = np.mean(v) * self._tol
            prev_centers = np.zeros((self.n_clusters, n_features),
                                    dtype=dtype)
        else:
            tol = 0
            prev_centers = np.zeros(0, dtype=dtype)
        random_state = check_random_state(self.mbk.random_state)
        X = None
        for iter_ in range(step_size):
            mb_ilocs = random_state.randint(
                0, n_samples, batch_size)
            mb_locs = input_df.index[mb_ilocs]
            X = input_df.to_array(columns=cols, locs=mb_locs, ret=X)
            sample_weight = np.ones(X.shape[0], dtype=dtype)
            if hasattr(self.mbk, 'cluster_centers_'):
                prev_centers[:, :] = self.mbk.cluster_centers_
            self.mbk.partial_fit(X, sample_weight=sample_weight)
            if self._labels is not None:
                self._process_labels(mb_locs)
            centers = self.mbk.cluster_centers_
            nearest_center, batch_inertia = self.mbk.labels_, self.mbk.inertia_
            k = centers.shape[0]
            squared_diff = 0.0
            for ci in range(k):
                center_mask = (nearest_center == ci)
                wsum = np.count_nonzero(center_mask)
                if wsum > 0:
                    diff = centers[ci].ravel() - prev_centers[ci].ravel()
                    squared_diff += np.dot(diff, diff)
            if _mini_batch_convergence(self.mbk,
                                       iter_, step_size, tol, n_samples,
                                       squared_diff, batch_inertia,
                                       self.convergence_context,
                                       verbose=self.mbk.verbose):
                is_conv = True
                break
        if self.result is None:
            dshape = dshape_from_columns(input_df, cols,
                                         dshape_from_dtype(X.dtype))
            self.result = Table(self.generate_table_name('centers'),
                                dshape=dshape,
                                create=True)
            self.result.resize(self.mbk.cluster_centers_.shape[0])
        self.result[cols] = self.mbk.cluster_centers_
        if is_conv:
            ret_args = (self.state_ready, iter_)
        else:
            ret_args = (self.state_blocked, iter_)
        return self._return_run_step(*ret_args)

    def is_visualization(self):
        return False

    def to_json(self, short=False):
        json = super().to_json(short)
        if short:
            return json
        return self._centers_to_json(json)

    def _centers_to_json(self, json):
        if self.result is not None:
            json['cluster_centers'] = self.result.to_json()
        return json

    def set_centroid(self, c, values):
        try:
            c = int(c)
        except ValueError:
            pass

        centroids = self.result
        # idx = centroids.id_to_index(c)

        if len(values) != len(self.columns):
            raise ProgressiveError('Expected %s of values, received %s',
                                   len(self.columns), values)
        centroids.loc[c, self.columns] = values
        # TODO unpack the table
        self.mbk.cluster_centers_[c] = list(centroids.loc[c, self.columns])
        return self.mbk.cluster_centers_.tolist()

    def create_dependent_modules(self, input_module, input_slot='result'):
        s = self.scheduler()
        self.input_module = input_module
        self.input.table = input_module.output[input_slot]
        self.input_slot = input_slot
        c = DynVar(group="bar", scheduler=s)
        self.moved_center = c
        self.input.moved_center = c.output.result
        v = Var(group="bar", scheduler=s)
        self.variance = v
        v.input.table = input_module.output[input_slot]
        self.input.var = v.output.result


class MBKMeansFilter(TableModule):
    """
    Filters data corresponding to a specific label
    """
    inputs = [
        SlotDescriptor('table', type=Table, required=True),
        SlotDescriptor('labels', type=Table, required=True)
    ]

    def __init__(self, sel, **kwds):
        self._sel = sel
        super().__init__(**kwds)

    @process_slot("table", "labels")
    @run_if_any
    def run_step(self, run_number, step_size, howlong):
        with self.context as ctx:
            indices_t = ctx.table.created.next(step_size)  # returns a slice
            steps_t = indices_len(indices_t)
            ctx.table.clear_buffers()
            indices_l = ctx.labels.created.next(step_size)  # returns a slice
            steps_l = indices_len(indices_l)
            ctx.labels.clear_buffers()
            steps = steps_t + steps_l
            if steps == 0:
                return self._return_run_step(self.state_blocked, steps_run=0)
            if self.result is None:
                self.result = TableSelectedView(ctx.table.data(),
                                                ctx.labels.data().selection)
            else:
                self.result.selection = ctx.labels.data().selection
            return self._return_run_step(self.next_state(ctx.table),
                                         steps_run=steps)

    def create_dependent_modules(self, mbkmeans, data_module, data_slot):
        scheduler = self.scheduler()
        filter_ = FilterMod(expr=f'labels=={self._sel}', scheduler=scheduler)
        filter_.input.table = mbkmeans.output.labels
        self.filter = filter_
        self.input.labels = filter_.output.result
        self.input.table = data_module.output[data_slot]<|MERGE_RESOLUTION|>--- conflicted
+++ resolved
@@ -1,6 +1,5 @@
 import logging
 
-from collections import deque
 import numpy as np
 import pandas as pd
 from sklearn.cluster import MiniBatchKMeans
@@ -18,10 +17,7 @@
 from ..stats import Var
 logger = logging.getLogger(__name__)
 
-<<<<<<< HEAD
-
-=======
->>>>>>> 9c31d494
+
 class MBKMeans(TableModule):
     """
     Mini-batch k-means using the sklearn implementation.
@@ -115,14 +111,10 @@
             self._labels.append({'labels': labels},
                                 indices=locs)
             return
-<<<<<<< HEAD
         a_locs = locs - u_locs  # ids to append
-=======
-        a_locs = locs - u_locs # ids to append
-        if not a_locs: # 2nd shortcut
+        if not a_locs:  # 2nd shortcut
             self._labels.loc[locs, 'labels'] = labels
             return
->>>>>>> 9c31d494
         df = pd.DataFrame({'labels': labels}, index=locs)
         u_labels = df.loc[u_locs, 'labels']
         a_labels = df.loc[a_locs, 'labels']
