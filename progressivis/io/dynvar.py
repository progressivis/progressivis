--- conflicted
+++ resolved
@@ -1,14 +1,10 @@
-<<<<<<< HEAD
 from __future__ import annotations
 
-=======
->>>>>>> 438ec6aa
 from progressivis import ProgressiveError
 from ..table.module import TableModule
 from progressivis.core.module import ReturnRunStep, JSon
 from ..utils.psdict import PsDict
 
-<<<<<<< HEAD
 from typing import Dict, Any, Optional
 
 
@@ -19,57 +15,34 @@
         translation: Optional[Dict[str, Any]] = None,
         **kwds: Any
     ) -> None:
-=======
-
-class DynVar(TableModule):
-    def __init__(self, init_val=None, translation=None, **kwds):
->>>>>>> 438ec6aa
         super().__init__(**kwds)
         self.tags.add(self.TAG_INPUT)
         self._has_input = False
-<<<<<<< HEAD
-=======
-        self.prioritize = set()
->>>>>>> 438ec6aa
         if not (translation is None or isinstance(translation, dict)):
             raise ProgressiveError("translation must be a dictionary")
         self._translation = translation
         if not (init_val is None or isinstance(init_val, dict)):
             raise ProgressiveError("init_val must be a dictionary")
         self.result = PsDict({} if init_val is None else init_val)
-<<<<<<< HEAD
-=======
 
-    def is_input(self):
+    def is_input(self) -> bool:
         return True
->>>>>>> 438ec6aa
 
     def has_input(self) -> bool:
         return self._has_input
 
-<<<<<<< HEAD
     def run_step(
         self, run_number: int, step_size: int, howlong: float
     ) -> ReturnRunStep:
         return self._return_run_step(self.state_blocked, steps_run=1)
 
+    def predict_step_size(self, duration: int) -> int:
+        return 1
+    
     async def from_input(self, input_: JSon) -> str:
         if not isinstance(input_, dict):
             raise ProgressiveError("Expecting a dictionary")
         last = PsDict(self.psdict)  # shallow copy
-=======
-    def predict_step_size(self, duration):
-        return 1
-
-    def run_step(self, run_number, step_size, howlong):
-        return self._return_run_step(self.state_blocked, steps_run=1)
-        # raise StopIteration()
-
-    async def from_input(self, input_):
-        if not isinstance(input_, dict):
-            raise ProgressiveError("Expecting a dictionary")
-        last = PsDict(self.result)  # shallow copy
->>>>>>> 438ec6aa
         values = input_
         if self._translation is not None:
             res = {}
@@ -80,10 +53,6 @@
         for (k, v) in input_.items():
             last[k] = v
         await self.scheduler().for_input(self)
-<<<<<<< HEAD
         self.psdict.update(values)
-=======
-        self.result.update(values)
->>>>>>> 438ec6aa
         self._has_input = True
         return ""