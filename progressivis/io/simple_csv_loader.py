--- conflicted
+++ resolved
@@ -5,7 +5,6 @@
 import pandas as pd
 import numpy as np
 from progressivis import ProgressiveError, SlotDescriptor
-<<<<<<< HEAD
 from progressivis.utils.errors import ProgressiveStopIteration
 from progressivis.utils.inspect import filter_kwds, extract_params_docstring
 from progressivis.table.module import TableModule
@@ -36,30 +35,9 @@
         filter_: Optional[Callable[[pd.DataFrame], pd.DataFrame]] = None,
         force_valid_ids: bool = True,
         fillvalues: Optional[Dict[str, Any]] = None,
+        throttle: bool = False,    
         **kwds: Any
     ) -> None:
-=======
-from progressivis.utils.errors import (ProgressiveError,
-                                       ProgressiveStopIteration)
-from ..table.module import TableModule
-from ..table.table import Table
-from ..table.dshape import dshape_from_dataframe
-from ..core.utils import (filepath_to_buffer, _infer_compression,
-                          force_valid_id_columns, integer_types)
-
-
-class SimpleCSVLoader(TableModule):
-    inputs = [SlotDescriptor('filenames', type=Table, required=False)]    
-    def __init__(self,
-                 filepath_or_buffer=None,
-                 filter_=None,
-                 force_valid_ids=True,
-                 fillvalues=None,
-                 throttle=False,
-                 **kwds):
-        #self._add_slots(kwds,'input_descriptors',
-        #                [SlotDescriptor('filenames', type=Table,required=False)])
->>>>>>> 438ec6aa
         super().__init__(**kwds)
         self.default_step_size = kwds.get("chunksize", 1000)  # initial guess
         kwds.setdefault("chunksize", self.default_step_size)
@@ -68,27 +46,19 @@
         # When called with a specified chunksize, it returns a parser
         self.filepath_or_buffer = filepath_or_buffer
         self.force_valid_ids = force_valid_ids
-<<<<<<< HEAD
+        if throttle and isinstance(throttle, integer_types+(float,)):
+            self.throttle = throttle
+        else:
+            self.throttle = False
         self.parser: Optional[pd.TextReader] = None
         self.csv_kwds = csv_kwds
         self._compression: Any = csv_kwds.get("compression", "infer")
         csv_kwds["compression"] = None
         self._encoding: Any = csv_kwds.get("encoding", None)
         csv_kwds["encoding"] = None
-=======
-        if throttle and isinstance(throttle, integer_types+(float,)):
-            self.throttle = throttle
-        else:
-            self.throttle = False
-        self.parser = None
-        self.csv_kwds = csv_kwds
-        self._compression = csv_kwds.get('compression', "infer")
-        csv_kwds['compression'] = None
-        self._encoding = csv_kwds.get('encoding', None)
-        csv_kwds['encoding'] = None
         self._nrows = csv_kwds.get('nrows')
         csv_kwds['nrows'] = None # nrows clashes with chunksize
->>>>>>> 438ec6aa
+
         self._rows_read = 0
         if filter_ is not None and not callable(filter_):
             raise ProgressiveError("filter parameter should be callable or None")
@@ -176,43 +146,24 @@
                 fn_slot = self.get_input_slot("filenames")
                 if fn_slot.output_module is None:
                     return self.state_terminated
-<<<<<<< HEAD
-                if True:
-                    fn_slot.update(run_number)
-                    if fn_slot.deleted.any() or fn_slot.updated.any():
-                        raise ProgressiveError("Cannot handle input file changes")
-                    df = fn_slot.data()
-                    while self.parser is None:
-                        indices = fn_slot.created.next(length=1)
-                        assert isinstance(indices, slice)
-                        if indices.stop == indices.start:
-                            return self.state_blocked
-                        filename = df.at[indices.start, "filename"]
-                        try:
-                            self.parser = pd.read_csv(
-                                self.open(filename), **self.csv_kwds
-                            )
-                        except IOError as e:
-                            logger.error("Cannot open file %s: %s", filename, e)
-                            self.parser = None
-                        # fall through
-=======
                 fn_slot.update(run_number)
                 if fn_slot.deleted.any() or fn_slot.updated.any():
-                    raise ProgressiveError('Cannot handle input file changes')
+                    raise ProgressiveError("Cannot handle input file changes")
                 df = fn_slot.data()
                 while self.parser is None:
-                    indices = fn_slot.created.next(1)
-                    if indices.stop==indices.start:
+                    indices = fn_slot.created.next(length=1)
+                    assert isinstance(indices, slice)
+                    if indices.stop == indices.start:
                         return self.state_blocked
-                    filename = df.at[indices.start, 'filename']
+                    filename = df.at[indices.start, "filename"]
                     try:
-                        self.parser = pd.read_csv(self.open(filename), **self.csv_kwds)
+                        self.parser = pd.read_csv(
+                            self.open(filename), **self.csv_kwds
+                        )
                     except IOError as e:
-                        logger.error('Cannot open file %s: %s', filename, e)
+                        logger.error("Cannot open file %s: %s", filename, e)
                         self.parser = None
-                    # fall through
->>>>>>> 438ec6aa
+                        # fall through
         return self.state_ready
 
     def run_step(
@@ -234,14 +185,10 @@
             raise ProgressiveStopIteration("Unexpected situation")
         logger.info("loading %d lines", step_size)
         try:
-<<<<<<< HEAD
             assert self.parser
             df: pd.DataFrame = self.parser.read(
                 step_size
             )  # raises StopIteration at EOF
-=======
-            df = self.parser.read(step_size) # raises StopIteration at EOF
->>>>>>> 438ec6aa
         except StopIteration:
             self.close()
             if self.has_input_slot("filenames"):
@@ -266,30 +213,14 @@
             logger.info("Loaded %d lines", self._rows_read)
             if self.force_valid_ids:
                 force_valid_id_columns(df)
-<<<<<<< HEAD
-            if True:
-                if self.result is None:
-                    self._table_params["name"] = self.generate_table_name("table")
-                    self._table_params["dshape"] = dshape_from_dataframe(df)
-                    self._table_params["data"] = df
-                    self._table_params["create"] = True
-                    self.result = Table(**self._table_params)
-                else:
-                    self.table.append(df)
-=======
             if self.result is None:
-                self._table_params['name'] = self.generate_table_name('table')
-                self._table_params['dshape'] = dshape_from_dataframe(df)
-                self._table_params['data'] = df
-                self._table_params['create'] = True
+                self._table_params["name"] = self.generate_table_name("table")
+                self._table_params["dshape"] = dshape_from_dataframe(df)
+                self._table_params["data"] = df
+                self._table_params["create"] = True
                 self.result = Table(**self._table_params)
             else:
-                self.result.append(df)
-        if self._nrows is not None and self.result is not None and len(self.result) >= self._nrows:
-            self.close()
-            self.parser = None
-        #print("Progress: ", self.get_progress())
->>>>>>> 438ec6aa
+                self.table.append(df)
         return self._return_run_step(self.state_ready, steps_run=creates)
 
 
