--- conflicted
+++ resolved
@@ -11,18 +11,9 @@
 
 __all__ = [
     "CSVLoader",
-<<<<<<< HEAD
     "CSVSniffer",
     "SimpleCSVLoader",
     "VECLoader",
     "Variable",
-    "DynVar",
-=======
-    "SimpleCSVLoader",
-    "VECLoader",
-    #           'Input',
-    "Variable",
-    "DynVar",
-    #           'AddToRow'
->>>>>>> 438ec6aa
+    "DynVar"
 ]