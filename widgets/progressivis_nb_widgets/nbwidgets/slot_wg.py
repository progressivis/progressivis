--- conflicted
+++ resolved
@@ -15,29 +15,6 @@
 _dmp = JSON.dumps
 # https://datatables.net/examples/basic_init/alt_pagination.html
 
-<<<<<<< HEAD
-
-async def pagination(dt: DataTable, tbl: Table) -> NoReturn:
-=======
-"""
-async def pagination(dt, tbl):
->>>>>>> 438ec6aa
-    while True:
-        await wait_for_change(dt, "page")
-        info = dt.page
-        _len = len(tbl)
-        helper = PagingHelper(tbl)
-        data = helper.get_page(info["start"], info["end"])
-        js_data = {
-            "data": data,
-            "recordsTotal": _len,
-            "recordsFiltered": _len,
-            "length": _len,
-            "draw": info["draw"],
-            "page": info["page"],
-        }
-        dt.data = _dmp(js_data)
-"""
 
 class SlotWg(DataTable):
     def __init__(
