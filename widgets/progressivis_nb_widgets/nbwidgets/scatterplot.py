from __future__ import annotations

import numpy as np
import ipywidgets as widgets  # type: ignore
from ipydatawidgets import DataUnion  # type: ignore
from ipydatawidgets.widgets import DataWidget  # type: ignore
from traitlets import Unicode, Any, Bool  # type: ignore
from progressivis.core import JSONEncoderNp as JS, asynchronize
import progressivis.core.aio as aio
<<<<<<< HEAD
from .utils import data_union_serialization_compress, wait_for_change

from typing import Any as AnyType, List, Coroutine, NoReturn, Sequence, TYPE_CHECKING

if TYPE_CHECKING:
    from progressivis import Module
    from progressivis.vis.mcscatterplot import MCScatterPlot
WidgetType = AnyType

=======
from .utils import data_union_serialization_compress #, wait_for_change
>>>>>>> 438ec6aa
# See js/lib/widgets.js for the frontend counterpart to this file.

_serialization = data_union_serialization_compress


@widgets.register
class Scatterplot(DataWidget, widgets.DOMWidget):  # type: ignore
    """Progressivis Scatterplot widget."""

    # Name of the widget view class in front-end
    _view_name = Unicode("ScatterplotView").tag(sync=True)

    # Name of the widget model class in front-end
    _model_name = Unicode("ScatterplotModel").tag(sync=True)

    # Name of the front-end module containing widget view
    _view_module = Unicode("progressivis-nb-widgets").tag(sync=True)

    # Name of the front-end module containing widget model
    _model_module = Unicode("progressivis-nb-widgets").tag(sync=True)

    # Version of the front-end module containing widget view
    _view_module_version = Unicode("^0.1.0").tag(sync=True)
    # Version of the front-end module containing widget model
    _model_module_version = Unicode("^0.1.0").tag(sync=True)

    hists = DataUnion([], dtype="int32").tag(sync=True, **_serialization)
    samples = DataUnion(np.zeros((0, 0, 0), dtype="float32"), dtype="float32").tag(
        sync=True, **_serialization
    )
    data = Unicode("{}").tag(sync=True)
    value = Any("{}").tag(sync=True)
    move_point = Any("{}").tag(sync=True)
    modal = Bool(False).tag(sync=True)
    to_hide = Any("[]").tag(sync=True)

    def link_module(
        self,
        module: MCScatterPlot,
        refresh: bool = True
    ) -> List[Coroutine[Any, Any, None]]:
        def _feed_widget(wg: WidgetType, m: MCScatterPlot) -> None:
            val = m.to_json()
            data_ = {
                k: v
                for (k, v) in val.items()
                if k not in ("hist_tensor", "sample_tensor")
            }
            ht = val.get("hist_tensor", None)
            if ht is not None:
                wg.hists = ht
            st = val.get("sample_tensor", None)
            if st is not None:
                wg.samples = st
            wg.data = JS.dumps(data_)

<<<<<<< HEAD
        async def _refresh() -> NoReturn:
            while True:
                await aio.sleep(0.5)

        async def _after_run(
            m: Module,
            run_number: int
        ) -> None:  # pylint: disable=unused-argument
=======
        async def _after_run(m, run_number):  # pylint: disable=unused-argument
>>>>>>> 438ec6aa
            if not self.modal:
                await asynchronize(_feed_widget, self, m)

        module.on_after_run(_after_run)

<<<<<<< HEAD
        async def _from_input_value() -> None:
            while True:
                await wait_for_change(self, "value")
                bounds = self.value
                min_value = module.min_value
                max_value = module.max_value
                assert min_value is not None and max_value is not None
                await min_value.from_input(bounds["min"])
                await max_value.from_input(bounds["max"])

        async def _from_input_move_point() -> None:
            while True:
                await wait_for_change(self, "move_point")
                print(f"Should move point to {self.move_point}")
                # await module.move_point.from_input(self.move_point)

        async def _awake() -> None:
            """
            Hack intended to force the rendering even if the data
            are exhausted at the time of the first display
            """
            while True:
                await wait_for_change(self, "modal")
                # pylint: disable=protected-access
                if module._json_cache is None or self.modal:
                    continue
                dummy = module._json_cache.get("dummy", 555)
                module._json_cache["dummy"] = -dummy
                await asynchronize(_feed_widget, self, module)
=======
        def from_input_value(_val):
                bounds = self.value
                async def _cbk():
                    await module.min_value.from_input(bounds['min'])
                    await module.max_value.from_input(bounds['max'])
                aio.create_task(_cbk())
        self.observe(from_input_value, 'value')
                
        def from_input_move_point(_val):
            aio.create_task(module.move_point.from_input(self.move_point))
        self.observe(from_input_move_point, 'move_point')
        
        def awake(_val):
            if module._json_cache is None or self.modal:
                return
            dummy = module._json_cache.get('dummy', 555)
            module._json_cache['dummy'] = -dummy
            aio.create_task(asynchronize(_feed_widget, self, module)) # TODO: improve
        self.observe(awake, 'modal')
        return []
>>>>>>> 438ec6aa

        return [
            _from_input_value(),
            _from_input_move_point(),
            _awake(),
        ] + ([_refresh()] if refresh else [])

    def __init__(self, *, disable: Sequence[Any] = tuple()):
        super().__init__()
        self.to_hide = list(disable)<|MERGE_RESOLUTION|>--- conflicted
+++ resolved
@@ -7,7 +7,7 @@
 from traitlets import Unicode, Any, Bool  # type: ignore
 from progressivis.core import JSONEncoderNp as JS, asynchronize
 import progressivis.core.aio as aio
-<<<<<<< HEAD
+
 from .utils import data_union_serialization_compress, wait_for_change
 
 from typing import Any as AnyType, List, Coroutine, NoReturn, Sequence, TYPE_CHECKING
@@ -17,9 +17,6 @@
     from progressivis.vis.mcscatterplot import MCScatterPlot
 WidgetType = AnyType
 
-=======
-from .utils import data_union_serialization_compress #, wait_for_change
->>>>>>> 438ec6aa
 # See js/lib/widgets.js for the frontend counterpart to this file.
 
 _serialization = data_union_serialization_compress
@@ -76,7 +73,7 @@
                 wg.samples = st
             wg.data = JS.dumps(data_)
 
-<<<<<<< HEAD
+
         async def _refresh() -> NoReturn:
             while True:
                 await aio.sleep(0.5)
@@ -85,15 +82,12 @@
             m: Module,
             run_number: int
         ) -> None:  # pylint: disable=unused-argument
-=======
-        async def _after_run(m, run_number):  # pylint: disable=unused-argument
->>>>>>> 438ec6aa
             if not self.modal:
                 await asynchronize(_feed_widget, self, m)
 
         module.on_after_run(_after_run)
 
-<<<<<<< HEAD
+
         async def _from_input_value() -> None:
             while True:
                 await wait_for_change(self, "value")
@@ -123,29 +117,6 @@
                 dummy = module._json_cache.get("dummy", 555)
                 module._json_cache["dummy"] = -dummy
                 await asynchronize(_feed_widget, self, module)
-=======
-        def from_input_value(_val):
-                bounds = self.value
-                async def _cbk():
-                    await module.min_value.from_input(bounds['min'])
-                    await module.max_value.from_input(bounds['max'])
-                aio.create_task(_cbk())
-        self.observe(from_input_value, 'value')
-                
-        def from_input_move_point(_val):
-            aio.create_task(module.move_point.from_input(self.move_point))
-        self.observe(from_input_move_point, 'move_point')
-        
-        def awake(_val):
-            if module._json_cache is None or self.modal:
-                return
-            dummy = module._json_cache.get('dummy', 555)
-            module._json_cache['dummy'] = -dummy
-            aio.create_task(asynchronize(_feed_widget, self, module)) # TODO: improve
-        self.observe(awake, 'modal')
-        return []
->>>>>>> 438ec6aa
-
         return [
             _from_input_value(),
             _from_input_move_point(),
