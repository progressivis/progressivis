from __future__ import annotations

from collections import defaultdict
import ipywidgets as ipw  # type: ignore
from jinja2 import Template
from progressivis.core import JSONEncoderNp
from .control_panel import ControlPanel
from .sensitive_html import SensitiveHTML
from .utils import update_widget
from .module_graph import ModuleGraph
from .module_wg import ModuleWg

from typing import (
    Any,
    Optional,
    Literal,
    Callable,
    List,
    Dict,
    cast,
    Iterable,
    Coroutine,
    Set,
    TYPE_CHECKING
)

if TYPE_CHECKING:
    from progressivis.core.scheduler import Scheduler
    from progressivis.core.module import Module, JSon

WidgetType = Any

debug_console = ipw.Output()

INDEX_TEMPLATE = """
<table class="table table-striped table-bordered table-hover table-condensed">
<thead><tr><th></th><th>Id</th><th>Class</th><th>State</th><th>Last Update</th><th>Order</th></tr></thead>
<tbody>
{% for m in modules%}
  <tr>
  {% for c in cols%}
  <td>
  {% if c=='id' %}
  <a class='ps-row-btn' id="ps-row-btn_{{m[c]}}" type='button' >{{m[c]}}</a>
  {% elif c=='is_visualization' %}
  <span id="ps-cell_{{m['id']}}_{{c}}">{{'a' if m[c] else ' '}}</span>
  {% else %}
  <span id="ps-cell_{{m['id']}}_{{c}}">{{m[c]}}</span>
  {% endif %}
  </td>
  {%endfor %}
  </tr>
{%endfor %}
</tbody>
</table>
"""


<<<<<<< HEAD
=======
def module_choice_hof(psboard):
    def _module_choice(val):
        if len(psboard.tab.children) < 3:
            psboard.tab.children += (psboard.current_module,)
        psboard.current_module.module_name = psboard.htable.value[
            len(psboard.htable.sensitive_css_class)+1:]
        psboard.current_module.selection_changed = True
        psboard.tab.set_title(2, psboard.current_module.module_name)
        psboard.tab.selected_index = 2
    return _module_choice
# async def change_tab(psboard):
#     while True:
#         await wait_for_change(psboard.tab, 'selected_index')
#         with debug_console:
#             print("Changed: ", psboard.tab.selected_index)
#         psboard.refresh()


async def refresh_fun(psboard):
    while True:
        # await psboard.refresh_event.wait()
        # psboard.refresh_event.clear()
        json_ = psboard.scheduler.to_json(short=False)
        # pylint: disable=protected-access
        psboard._cache = JSONEncoderNp.dumps(json_, skipkeys=True)
        psboard._cache_js = None
        await psboard.refresh()
        await aio.sleep(0.5)





# end coros


>>>>>>> 438ec6aa
# pylint: disable=too-many-ancestors,too-many-instance-attributes
class PsBoard(ipw.VBox):  # type: ignore
    def __init__(
        self,
        scheduler: Scheduler,
        order: Literal["asc", "desc"] = "asc",
        refresh_rate: int = 5
    ):
        global debug_console  # pylint: disable=global-statement
        self._order: Literal["asc", "desc"] = order
        self.scheduler = scheduler
        self.refresh_rate = refresh_rate
        self.last_refresh = 0
        self._cache: Any = None
        self._cache_js: Any = None
        self.cpanel = ControlPanel(scheduler)
        self.current_module = ModuleWg(self, debug_console)
        self.mgraph = ModuleGraph()
        self.tab = ipw.Tab()
<<<<<<< HEAD
        self.tab.set_title(0, "Modules")
        self.tab.set_title(1, "Module graph")
        self.state: List[Any] = []
        self.last_update: List[Any] = []
        self.btns: List[WidgetType] = []
        self.msize: int = 0
        self.modules_changed: bool = True
        self.mgraph_changed: bool = True
        self.cols: List[str] = [
            "is_visualization",
            "id",
            "classname",
            "state",
            "last_update",
            "order",
        ]
        self.htable = SensitiveHTML(
            layout=ipw.Layout(height="500px", overflow="auto")
        )
        # self.refresh_event = None
        self.other_coros: List[Coroutine[Any, Any, None]] = []
        self.vis_register: Dict[str, List[WidgetType]] = defaultdict(list)
        # commons.update(tab=self.tab, scheduler=self.scheduler)
        super().__init__([self.cpanel, self.tab, debug_console])
        self.scheduler.on_tick(self._refresh_proc)
        self.scheduler.on_change(self._change_proc)

    async def _refresh_proc(
        self,
        scheduler: Scheduler,
        run_number: int
    ) -> None:
        assert scheduler is self.scheduler
        self.last_refresh += 1
        if self.last_refresh < self.refresh_rate:
            return
        self.last_refresh = 0
        json_ = self.scheduler.to_json(short=False)
        self._cache = JSONEncoderNp.dumps(json_, skipkeys=True)
        self._cache_js = None
        await self.refresh()

    async def _change_proc(self,
                           scheduler: Scheduler,
                           added: Set[Module],
                           deleted: Set[Module]) -> None:
        assert scheduler is self.scheduler
        # print("Dataflow changed")
        self.modules_changed = True
        self.mgraph_changed = True
        json_ = self.scheduler.to_json(short=False)
=======
        self.tab.set_title(0, 'Modules')
        self.tab.set_title(1, 'Module graph')
        self.state = []
        self.last_update = []
        self.btns = []
        self.msize = 0
        self.cols = ['is_visualization', 'id', 'classname', 'state',
                     'last_update', 'order']
        self.htable = SensitiveHTML(layout=ipw.Layout(height='500px',
                                                      overflow='auto'))
        self.htable.observe(module_choice_hof(self), 'value')
        self.refresh_event = None
        self.other_coros = []
        self.vis_register = defaultdict(list)
        commons.update(tab=self.tab, scheduler=self.scheduler)
        super().__init__([self.cpanel, self.tab, debug_console])
        if scheduler is not None:
            async def _coro():
                return await self.refresh_once()
            scheduler.awake_that(_coro)

    async def refresh_once(self):
        # await psboard.refresh_event.wait()
        # psboard.refresh_event.clear()
        json_ = self.scheduler.to_json(short=False)
        # pylint: disable=protected-access
>>>>>>> 438ec6aa
        self._cache = JSONEncoderNp.dumps(json_, skipkeys=True)
        self._cache_js = None
        await self.refresh()

    async def make_table_index(self, modules: List[Dict[str, JSon]]) -> None:
        modules = sorted(
            modules,
            key=lambda x: cast(int, x["order"]),
            reverse=(self._order == "desc")
        )
        if not self.htable.html:
            await update_widget(self.htable, "sensitive_css_class", "ps-row-btn")
        if self.modules_changed:
            tmpl = Template(INDEX_TEMPLATE)
            html = tmpl.render(modules=modules, cols=self.cols)
            await update_widget(self.htable, "html", html)
            self.modules_changed = False
        else:
            data: Dict[str, Any] = {}
            for m in modules:
                for c in self.cols:
                    dataid = f"ps-cell_{m['id']}_{c}"
                    if c == "is_visualization":
                        # Show an Unicode eye next to visualizations
                        if cast(str, m["id"]) in self.vis_register:
                            content = "\U0001F441"
                        else:
                            content = " "
                        data[dataid] = content
                    else:
                        data[dataid] = m[c]
            await update_widget(self.htable, "data", data)

    def register_visualisation(
        self,
        widget: WidgetType,
        module: Module,
        label: str = "Visualisation",
        glue: Optional[Callable[[WidgetType, Module],
                                Iterable[Coroutine[Any, Any, None]]]] = None
    ) -> None:
        """
        called from notebook

        if module_class is None and module_id is None:
            raise ValueError("One and only one of 'module_class' and 'module_id' args must be defined")
        if not(module_class is None or module_id is None):
            raise ValueError("One and only one of 'module_class' and 'module_id' args must be defined")
        """
        linkable = hasattr(widget, "link_module")
        if not linkable and glue is None:
            raise ValueError(
                "Registering a visualisation requires a linkable "
                "widget (i.e. which implements the "
                "'link_module' interface) or 'glue' arg to be "
                "provides with a valid 'glue' function"
            )
        if glue is not None:
            self.other_coros += glue(widget, module)
        else:
            self.other_coros += widget.link_module(module, refresh=False)
        self.vis_register[module.name].append((widget, label))

    # async def refresh_fun(self) -> None:
    #     while True:
    #         # await psboard.refresh_event.wait()
    #         # psboard.refresh_event.clear()
    #         json_ = self.scheduler.to_json(short=False)
    #         # pylint: disable=protected-access
    #         self._cache = JSONEncoderNp.dumps(json_, skipkeys=True)
    #         self._cache_js = None
    #         await self.refresh()
    #         await aio.sleep(0.5)

    async def module_choice(self) -> None:
        while True:
            await wait_for_change(self.htable, "value")
            if len(self.tab.children) < 3:
                self.tab.children += (self.current_module,)
            self.current_module.module_name = self.htable.value[
                len(self.htable.sensitive_css_class) + 1 :
            ]
            self.current_module.selection_changed = True
            self.tab.set_title(2, self.current_module.module_name)
            self.tab.selected_index = 2

    async def control_panel(psboard: PsBoard, action: str) -> None:
        btn, cbk = psboard.cpanel.cb_args(action)
        while True:
            await wait_for_click(btn, cbk)

    @property
<<<<<<< HEAD
    def coroutines(self) -> List[Coroutine[Any, Any, Any]]:
        return [
            # self.refresh_fun(),
            self.module_choice(),
            self.control_panel("resume"),
            self.control_panel("stop"),
            self.control_panel("step"),
        ] + self.other_coros
=======
    def coroutines(self):
        return [] #refresh_fun(self),] #module_choice(self),
                #control_panel(self, "resume"),
                #control_panel(self, "stop"),
                #control_panel(self, "step")]+self.other_coros
>>>>>>> 438ec6aa

    async def refresh(self) -> None:
        if self._cache is None:
            return
        if self._cache_js is None:
            self._cache_js = JSONEncoderNp.loads(self._cache)
        json_ = self._cache_js
        # self.cpanel.run_nb.value = str(json_['run_number'])
        await update_widget(self.cpanel.run_nb, "value", str(json_["run_number"]))
        if self.tab.selected_index == 0:
            await self.make_table_index(json_["modules"])
        elif self.tab.selected_index == 1 and self.mgraph_changed:
            # self.mgraph.data = self._cache
            await update_widget(self.mgraph, "data", self._cache)
            self.mgraph_changed = False
        else:
            assert len(self.tab.children) > 2
            # FIXME fix when the displayed module is not deleted
            module_name = self.current_module.module_name
            module_json = None
            m = None
            for i, m in enumerate(json_["modules"]):
                if m["id"] == module_name:
                    module_json = m
                    break
            if module_json is not None:
                await self.current_module.refresh(module_json)
        if len(self.tab.children) < 3:
            self.tab.children = [self.htable, self.mgraph]
        else:
            third = self.tab.children[2]
            self.tab.children = [self.htable, self.mgraph, third]<|MERGE_RESOLUTION|>--- conflicted
+++ resolved
@@ -56,45 +56,6 @@
 """
 
 
-<<<<<<< HEAD
-=======
-def module_choice_hof(psboard):
-    def _module_choice(val):
-        if len(psboard.tab.children) < 3:
-            psboard.tab.children += (psboard.current_module,)
-        psboard.current_module.module_name = psboard.htable.value[
-            len(psboard.htable.sensitive_css_class)+1:]
-        psboard.current_module.selection_changed = True
-        psboard.tab.set_title(2, psboard.current_module.module_name)
-        psboard.tab.selected_index = 2
-    return _module_choice
-# async def change_tab(psboard):
-#     while True:
-#         await wait_for_change(psboard.tab, 'selected_index')
-#         with debug_console:
-#             print("Changed: ", psboard.tab.selected_index)
-#         psboard.refresh()
-
-
-async def refresh_fun(psboard):
-    while True:
-        # await psboard.refresh_event.wait()
-        # psboard.refresh_event.clear()
-        json_ = psboard.scheduler.to_json(short=False)
-        # pylint: disable=protected-access
-        psboard._cache = JSONEncoderNp.dumps(json_, skipkeys=True)
-        psboard._cache_js = None
-        await psboard.refresh()
-        await aio.sleep(0.5)
-
-
-
-
-
-# end coros
-
-
->>>>>>> 438ec6aa
 # pylint: disable=too-many-ancestors,too-many-instance-attributes
 class PsBoard(ipw.VBox):  # type: ignore
     def __init__(
@@ -114,7 +75,6 @@
         self.current_module = ModuleWg(self, debug_console)
         self.mgraph = ModuleGraph()
         self.tab = ipw.Tab()
-<<<<<<< HEAD
         self.tab.set_title(0, "Modules")
         self.tab.set_title(1, "Module graph")
         self.state: List[Any] = []
@@ -166,34 +126,6 @@
         self.modules_changed = True
         self.mgraph_changed = True
         json_ = self.scheduler.to_json(short=False)
-=======
-        self.tab.set_title(0, 'Modules')
-        self.tab.set_title(1, 'Module graph')
-        self.state = []
-        self.last_update = []
-        self.btns = []
-        self.msize = 0
-        self.cols = ['is_visualization', 'id', 'classname', 'state',
-                     'last_update', 'order']
-        self.htable = SensitiveHTML(layout=ipw.Layout(height='500px',
-                                                      overflow='auto'))
-        self.htable.observe(module_choice_hof(self), 'value')
-        self.refresh_event = None
-        self.other_coros = []
-        self.vis_register = defaultdict(list)
-        commons.update(tab=self.tab, scheduler=self.scheduler)
-        super().__init__([self.cpanel, self.tab, debug_console])
-        if scheduler is not None:
-            async def _coro():
-                return await self.refresh_once()
-            scheduler.awake_that(_coro)
-
-    async def refresh_once(self):
-        # await psboard.refresh_event.wait()
-        # psboard.refresh_event.clear()
-        json_ = self.scheduler.to_json(short=False)
-        # pylint: disable=protected-access
->>>>>>> 438ec6aa
         self._cache = JSONEncoderNp.dumps(json_, skipkeys=True)
         self._cache_js = None
         await self.refresh()
@@ -286,7 +218,6 @@
             await wait_for_click(btn, cbk)
 
     @property
-<<<<<<< HEAD
     def coroutines(self) -> List[Coroutine[Any, Any, Any]]:
         return [
             # self.refresh_fun(),
@@ -295,13 +226,6 @@
             self.control_panel("stop"),
             self.control_panel("step"),
         ] + self.other_coros
-=======
-    def coroutines(self):
-        return [] #refresh_fun(self),] #module_choice(self),
-                #control_panel(self, "resume"),
-                #control_panel(self, "stop"),
-                #control_panel(self, "step")]+self.other_coros
->>>>>>> 438ec6aa
 
     async def refresh(self) -> None:
         if self._cache is None:
