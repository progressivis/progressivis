--- conflicted
+++ resolved
@@ -7,7 +7,7 @@
 )
 from progressivis.core import asynchronize, aio
 
-<<<<<<< HEAD
+
 from typing import Any, Callable, Dict
 
 
@@ -37,9 +37,6 @@
 
 
 async def update_widget(wg: Any, attr: str, val: Any) -> None:
-=======
-async def update_widget(wg, attr, val):
->>>>>>> 438ec6aa
     await asynchronize(setattr, wg, attr, val)
 
 
